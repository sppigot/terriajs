--- conflicted
+++ resolved
@@ -2490,19 +2490,6 @@
                     "dataCustodian": "[Australian Bureau of Statistics](http://www.abs.gov.au/)",
                     "url": "http://geoserver-nm.nicta.com.au/admin_bnds_abs/ows",
                     "type": "wms-getCapabilities"
-                },
-                {
-<<<<<<< HEAD
-                    "name": "National Exposure Information System 2012",
-                    "description": "[Licence](http://www.ga.gov.au/copyright)",
-                    "dataCustodian": "[Geoscience Australia](http://www.ga.gov.au/)",
-                    "url": "http://www.ga.gov.au/gis/services/hazards/NEXIS_2012_WMS/MapServer/WMSServer",
-=======
-                    "name": "data.gov.au",
-                    "dataCustodian": "[data.gov.au](http://www.data.gov.au/)",
-                    "url": "http://data.gov.au/geoserver/ows",
->>>>>>> 729137bd
-                    "type": "wms-getCapabilities"
                 }
             ]
         }
