--- conflicted
+++ resolved
@@ -447,99 +447,6 @@
     document.addEventListener("dragexit", noopHandler, false);
     document.addEventListener("dragover", noopHandler, false);
     document.addEventListener("drop", dropHandler, false);
-<<<<<<< HEAD
-=======
-
-    var draggedNowViewingItem;
-    var dragPlaceholder;
-
-    this._startNowViewingDrag = createCommand(function(viewModel, e) {
-        ga('send', 'event', 'dataSource', 'reorder', viewModel.Title());
-        draggedNowViewingItem = e.target;
-
-        dragPlaceholder = document.createElement('div');
-        dragPlaceholder.className = 'ausglobe-nowViewing-drop-target';
-        dragPlaceholder.style.height = draggedNowViewingItem.clientHeight + 'px';
-        dragPlaceholder.addEventListener('drop', function(e) {
-            var draggedItemIndex = draggedNowViewingItem.getAttribute('nowViewingIndex') | 0;
-            var placeholderIndex = dragPlaceholder.getAttribute('nowViewingIndex') | 0;
-
-            while (draggedItemIndex > placeholderIndex) {
-                that._dataManager.moveUp(viewModel.layer);
-                --draggedItemIndex;
-            }
-            while (draggedItemIndex < placeholderIndex) {
-                that._dataManager.moveDown(viewModel.layer);
-                ++draggedItemIndex;
-            }
-        }, false);
-
-        e.originalEvent.dataTransfer.setData('text', 'Dragging a Now Viewing item.');
-
-        return true;
-    });
-
-    this._endNowViewingDrag = createCommand(function(viewModel, e) {
-        if (defined(draggedNowViewingItem)) {
-            draggedNowViewingItem.style.display = 'block';
-        }
-
-        if (defined(dragPlaceholder)) {
-            if (defined(dragPlaceholder.parentElement)) {
-                dragPlaceholder.parentElement.removeChild(dragPlaceholder);
-            }
-            dragPlaceholder = undefined;
-        }
-
-        refreshNowViewing();
-
-        if (defined(that._viewer.frameChecker)) {
-            that._viewer.frameChecker.forceFrameUpdate();
-        }
-    });
-
-    this._nowViewingDragEnter = createCommand(function(viewModel, e) {
-        if (e.currentTarget === dragPlaceholder || !e.currentTarget.parentElement) {
-            return;
-        }
-
-        e.originalEvent.dataTransfer.dropEffect = 'move';
-
-        draggedNowViewingItem.style.display = 'none';
-
-        // Add the placeholder above the entered element.
-        // If the placeholder is already below the entered element, move it above.
-        // TODO: this logic is imperfect, but good enough for now.
-        var placeholderIndex;
-        var targetIndex;
-
-        var siblings = e.currentTarget.parentElement.childNodes;
-        for (var i = 0; i < siblings.length; ++i) {
-            if (siblings[i] === dragPlaceholder) {
-                placeholderIndex = i;
-            }
-            if (siblings[i] === e.currentTarget) {
-                targetIndex = i;
-            }
-        }
-
-        var insertBefore = true;
-        if (placeholderIndex === targetIndex - 1) {
-            insertBefore = false;
-        }
-
-        if (dragPlaceholder.parentElement) {
-            dragPlaceholder.parentElement.removeChild(dragPlaceholder);
-        }
-
-        if (insertBefore) {
-            e.currentTarget.parentElement.insertBefore(dragPlaceholder, e.currentTarget);
-            dragPlaceholder.setAttribute('nowViewingIndex', e.currentTarget.getAttribute('nowViewingIndex'));
-        } else {
-            e.currentTarget.parentElement.insertBefore(dragPlaceholder, siblings[targetIndex + 1]);
-            dragPlaceholder.setAttribute('nowViewingIndex', siblings[targetIndex + 1].getAttribute('nowViewingIndex'));
-        }
-    });
 
     handleHash(this);
 
@@ -812,7 +719,6 @@
 
          return false;
     }
->>>>>>> df5af282
 };
 
 defineProperties(GeoDataBrowserViewModel.prototype, {
