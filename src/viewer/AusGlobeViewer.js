--- conflicted
+++ resolved
@@ -289,7 +289,6 @@
     this.scene = undefined;
     this.viewer = undefined;
     this.map = undefined;
-<<<<<<< HEAD
 
     this.context = context;
 
@@ -303,53 +302,6 @@
         dataManager : geoDataManager,
         mode3d: that.webGlSupported,
         catalog : catalog
-=======
-    
-    var configUrl = params.config || 'config.json';
-
-    //get the server config to know how to handle urls and load initial one
-    loadJson(configUrl).then( function(config) {
-        var proxyDomains = config.proxyDomains;
-        var corsDomains = config.corsDomains;
-        //workaround for non-CORS browsers (i.e. IE9)
-        corsProxy.setProxyList(config.proxyDomains, config.corsDomains, that._alwaysUseProxy);
-        
-        that.initialCamera = config.initialCamera;
-        
-        when.all([loadText('test/ckan_whitelist.txt'), loadText('test/ckan_blacklist.txt')], function(lists) {
-            var whitelist = lists[0];
-            var blacklist = lists[1];
-
-            that.ckanWhitelist = whitelist.match(/[^\r\n]+/g);
-            if (!that.ckanWhitelist || that.ckanWhitelist.length == 0) {
-                that.ckanWhitelist = undefined;
-            }
-
-            that.ckanBlacklist = blacklist.match(/[^\r\n]+/g);
-            if (!that.ckanBlacklist || that.ckanBlacklist.length === 0) {
-                that.ckanBlacklist = undefined;
-            }
-
-            that.geoDataBrowser = new GeoDataBrowser({
-                viewer : that,
-                container : leftArea,
-                dataManager : geoDataManager,
-                initUrl: params.data_menu || config.initialDataMenu || 'init_nm.json',
-                mode3d: that.webGlSupported
-            });
-            
-            that.selectViewer(that.webGlSupported);
-            
-            // simple way to capture most ux redraw needs - catch all canvas clicks
-            $(document).click(function() {
-                if (that.frameChecker !== undefined) {
-                    that.frameChecker.forceFrameUpdate();
-                }
-            });
-
-            that.geoDataManager.loadInitialUrl(url, that.ckanWhitelist, that.ckanBlacklist);
-        });
->>>>>>> 06e5e1ab
     });
 
     this.selectViewer(this.webGlSupported);
