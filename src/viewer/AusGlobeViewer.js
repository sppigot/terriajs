/*
 *   A collection of additional viewer functionality independent
 *   of datasets
 */

"use strict";

/*global require,L,URI,$,Document,html2canvas,alert,console*/
var BingMapsApi = require('../../third_party/cesium/Source/Core/BingMapsApi');
var BingMapsImageryProvider = require('../../third_party/cesium/Source/Scene/BingMapsImageryProvider');
var BingMapsStyle = require('../../third_party/cesium/Source/Scene/BingMapsStyle');
var CameraFlightPath = require('../../third_party/cesium/Source/Scene/CameraFlightPath');
var Cartesian2 = require('../../third_party/cesium/Source/Core/Cartesian2');
var Cartesian3 = require('../../third_party/cesium/Source/Core/Cartesian3');
var Cartographic = require('../../third_party/cesium/Source/Core/Cartographic');
var CesiumMath = require('../../third_party/cesium/Source/Core/Math');
var CesiumTerrainProvider = require('../../third_party/cesium/Source/Core/CesiumTerrainProvider');
var Clock = require('../../third_party/cesium/Source/Core/Clock');
var ClockRange = require('../../third_party/cesium/Source/Core/ClockRange');
var Color = require('../../third_party/cesium/Source/Core/Color');
var combine = require('../../third_party/cesium/Source/Core/combine');
var Credit = require('../../third_party/cesium/Source/Core/Credit');
var DataSourceDisplay = require('../../third_party/cesium/Source/DataSources/DataSourceDisplay');
var DataSourceCollection = require('../../third_party/cesium/Source/DataSources/DataSourceCollection');
var defaultValue = require('../../third_party/cesium/Source/Core/defaultValue');
var defined = require('../../third_party/cesium/Source/Core/defined');
var destroyObject = require('../../third_party/cesium/Source/Core/destroyObject');
var Ellipsoid = require('../../third_party/cesium/Source/Core/Ellipsoid');
var EllipsoidGeodesic = require('../../third_party/cesium/Source/Core/EllipsoidGeodesic');
var EllipsoidTerrainProvider = require('../../third_party/cesium/Source/Core/EllipsoidTerrainProvider');
var Entity = require('../../third_party/cesium/Source/DataSources/Entity');
var FeatureDetection = require('../../third_party/cesium/Source/Core/FeatureDetection');
var EventHelper = require('../../third_party/cesium/Source/Core/EventHelper');
var GeographicProjection = require('../../third_party/cesium/Source/Core/GeographicProjection');
var CesiumEvent = require('../../third_party/cesium/Source/Core/Event');
var Rectangle = require('../../third_party/cesium/Source/Core/Rectangle');
var Fullscreen = require('../../third_party/cesium/Source/Core/Fullscreen');
var InfoBox = require('../../third_party/cesium/Source/Widgets/InfoBox/InfoBox');
var Intersections2D = require('../../third_party/cesium/Source/Core/Intersections2D');
var JulianDate = require('../../third_party/cesium/Source/Core/JulianDate');
var KeyboardEventModifier = require('../../third_party/cesium/Source/Core/KeyboardEventModifier');
var loadJson = require('../../third_party/cesium/Source/Core/loadJson');
var loadText = require('../../third_party/cesium/Source/Core/loadText');
var loadXML = require('../../third_party/cesium/Source/Core/loadXML');
var Material = require('../../third_party/cesium/Source/Scene/Material');
var Matrix3 = require('../../third_party/cesium/Source/Core/Matrix3');
var Matrix4 = require('../../third_party/cesium/Source/Core/Matrix4');
var PolylineCollection = require('../../third_party/cesium/Source/Scene/PolylineCollection');
var Rectangle = require('../../third_party/cesium/Source/Core/Rectangle');
var RectanglePrimitive = require('../../third_party/cesium/Source/Scene/RectanglePrimitive');
var sampleTerrain = require('../../third_party/cesium/Source/Core/sampleTerrain');
var SceneMode = require('../../third_party/cesium/Source/Scene/SceneMode');
var ScreenSpaceEventHandler = require('../../third_party/cesium/Source/Core/ScreenSpaceEventHandler');
var ScreenSpaceEventType = require('../../third_party/cesium/Source/Core/ScreenSpaceEventType');
var Transforms = require('../../third_party/cesium/Source/Core/Transforms');
var Tween = require('../../third_party/cesium/Source/ThirdParty/Tween');
var Viewer = require('../../third_party/cesium/Source/Widgets/Viewer/Viewer');
var viewerEntityMixin = require('../../third_party/cesium/Source/Widgets/Viewer/viewerEntityMixin');
var WebMapServiceImageryProvider = require('../../third_party/cesium/Source/Scene/WebMapServiceImageryProvider');
var WebMercatorProjection = require('../../third_party/cesium/Source/Core/WebMercatorProjection');
var when = require('../../third_party/cesium/Source/ThirdParty/when');

var Animation = require('../../third_party/cesium/Source/Widgets/Animation/Animation');
var AnimationViewModel = require('../../third_party/cesium/Source/Widgets/Animation/AnimationViewModel');
var Timeline = require('../../third_party/cesium/Source/Widgets/Timeline/Timeline');
var subscribeAndEvaluate = require('../../third_party/cesium/Source/Widgets/subscribeAndEvaluate');
var ClockViewModel = require('../../third_party/cesium/Source/Widgets/ClockViewModel');
var FrameRateMonitor = require('../../third_party/cesium/Source/Scene/FrameRateMonitor');


var knockout = require('../../third_party/cesium/Source/ThirdParty/knockout');
var komapping = require('../../public/third_party/knockout.mapping');
var knockoutES5 = require('../../third_party/cesium/Source/ThirdParty/knockout-es5');

var corsProxy = require('../corsProxy');
var GeoDataBrowser = require('./GeoDataBrowser');
var GeoDataCatalogContext = require('../ViewModels/GeoDataCatalogContext');
var GeoDataCatalogViewModel = require('../ViewModels/GeoDataCatalogViewModel');
var readJson = require('../readJson');
var NavigationWidget = require('./NavigationWidget');
var NowViewingViewModel = require('../ViewModels/NowViewingViewModel');
var PopupMessage = require('./PopupMessage');
var SearchWidget = require('./SearchWidget');
var ServicesPanel = require('./ServicesPanel');
var SharePanel = require('./SharePanel');
var TitleWidget = require('./TitleWidget');

var LeafletVisualizer = require('../LeafletVisualizer');

//use our own bing maps key
BingMapsApi.defaultKey = undefined;

//Initialize the selected viewer - Cesium or Leaflet
var AusGlobeViewer = function(geoDataManager, config, context, catalog) {
    this.geoDataManager = geoDataManager;

    this._distanceLegendBarWidth = undefined;
    this._distanceLegendLabel = undefined;

    var that = this;
    
    that.startup = true;
    this.captureCanvas = function() { console.log('capture call unset'); };
    this.captureCanvasCallback = function(dataUrl) { console.log('callback unset'); };

    var titleWidget = new TitleWidget({
        container : document.body,
        menuItems : [
            {
                svg : {
                    path : 'm 23.1253,20.9122 5.475,-6.675 H 25.0699 C 24.2257,9.0502 19.7377,5.0872 14.3125,5.0872 8.2855,5.0872 3.3997,9.973 3.3997,16 c 0,6.027 4.8858,10.9128 10.9128,10.9128 2.7456,0 5.2476,-1.0218 7.1658,-2.6958 l -2.487,-3.0042 c -1.2414,1.1154 -2.8782,1.8 -4.6794,1.8 -3.873,0 -7.0128,-3.1392 -7.0128,-7.0128 0,-3.8736 3.1392,-7.0128 7.0128,-7.0128 3.2628,0 5.9964,2.2314 6.7782,5.25 h -3.2904 l 5.3256,6.675 z',
                    width : 32,
                    height : 32
                },
                tooltip : 'Refresh',
                callback : function() {
                    window.history.go(0);
                }
            },
            {
                svg : {
                    path : 'M 30.1,5.5 H 1.9 C 1.2376,5.5 0.7,6.0376 0.7,6.7 v 18.6 c 0,0.6624 0.5376,1.2 1.2,1.2 h 28.2 c 0.6624,0 1.2,-0.5376 1.2,-1.2 V 6.7 c 0,-0.6624 -0.537,-1.2 -1.2,-1.2 z m -12,18 c 0,0.6624 -0.5376,1.2 -1.2,1.2 H 3.7 c -0.6624,0 -1.2,-0.5376 -1.2,-1.2 v -7.2 c 0,-0.6624 0.5376,-1.2 1.2,-1.2 h 13.2 c 0.6624,0 1.2,0.5376 1.2,1.2 v 7.2 z',
                    width : 32,
                    height : 32
                },
                tooltip : 'Fullscreen',
                callback : function() {
                    if (Fullscreen.fullscreen) {
                        Fullscreen.exitFullscreen();
                    } else {
                        Fullscreen.requestFullscreen(document.body);
                    }
                }
            },
            {  //This currently also houses print, but print could be moved here as well
                svg : {
                    path : 'm 22.6786,19.8535 c -0.8256,0 -1.5918,0.2514 -2.229,0.6822 l -7.1958,-4.1694 c 0.0198,-0.1638 0.0492,-0.3252 0.0492,-0.4944 0,-0.2934 -0.0366,-0.5778 -0.096,-0.8532 l 6.9978,-3.7554 c 0.6816,0.5442 1.5342,0.8844 2.4738,0.8844 2.199,0 3.9822,-1.7832 3.9822,-3.9822 0,-2.199 -1.7832,-3.9816 -3.9822,-3.9816 -2.199,0 -3.9816,1.7826 -3.9816,3.9816 0,0.1434 0.0276,0.279 0.042,0.4188 l -7.2198,3.9702 c -0.6306,-0.4182 -1.3854,-0.6648 -2.1978,-0.6648 -2.1996,0 -3.9822,1.7826 -3.9822,3.9822 0,2.1984 1.7826,3.9816 3.9822,3.9816 0.906,0 1.731,-0.3144 2.4,-0.8238 l 7.0398,4.1628 c -0.0342,0.2106 -0.0642,0.4224 -0.0642,0.642 0,2.199 1.7826,3.9816 3.9816,3.9816 2.199,0 3.9822,-1.7826 3.9822,-3.9816 -6e-4,-2.1984 -1.7832,-3.981 -3.9822,-3.981 z',
                    width : 32,
                    height : 32
                },
                tooltip : 'Share',
                callback : function() {
                    that.captureCanvasCallback = function (dataUrl) {
                        var serializeOptions = {
                            enabledItemsOnly: true,
                            itemsSkippedBecauseTheyHaveLocalData: []
                        };
                        var jsonCatalog = that.catalog.serializeToJson(serializeOptions);
                        var request = {
                            version: '0.0.03',
                            camera: getCameraRect(that.scene, that.map),
                            image: dataUrl,
                            catalog: jsonCatalog
                        };

                        var sharePanel = new SharePanel({
                            request: request,
                            container: document.body,
                            itemsSkippedBecauseTheyHaveLocalData: serializeOptions.itemsSkippedBecauseTheyHaveLocalData
                        });
                    };
                    that.captureCanvas();
                }
            },
            {
                svg : {
                    path : 'M26.33,15.836l-3.893-1.545l3.136-7.9c0.28-0.705-0.064-1.505-0.771-1.785c-0.707-0.28-1.506,0.065-1.785,0.771l-3.136,7.9l-4.88-1.937l3.135-7.9c0.281-0.706-0.064-1.506-0.77-1.786c-0.706-0.279-1.506,0.065-1.785,0.771l-3.136,7.9L8.554,8.781l-1.614,4.066l2.15,0.854l-2.537,6.391c-0.61,1.54,0.143,3.283,1.683,3.895l1.626,0.646L8.985,26.84c-0.407,1.025,0.095,2.188,1.122,2.596l0.93,0.369c1.026,0.408,2.188-0.095,2.596-1.121l0.877-2.207l1.858,0.737c1.54,0.611,3.284-0.142,3.896-1.682l2.535-6.391l1.918,0.761L26.33,15.836z',
                    width : 32,
                    height : 32
                },
                tooltip : 'Services',
                callback : function() {
                    that.captureCanvasCallback = function (dataUrl) {
                        var request = that.geoDataManager.getShareRequest({
                            image: dataUrl,
                            camera: getCameraRect(that.scene, that.map)
                        });
                        var servicesPanel = new ServicesPanel({
                            request : request,
                            container : document.body,
                            geoDataManager : that.geoDataManager
                        });
                    };
                    that.captureCanvas();
                }
            },
            {
                svg : {
                    path : 'M 16,5.0002 C 9.925,5.0002 5.0002,9.925 5.0002,16 5.0002,22.075 9.925,26.9998 16,26.9998 22.075,26.9998 26.9998,22.075 26.9998,16 26.9998,9.9256 22.075,5.0002 16,5.0002 z m 1.7994,17.2002 h -3 v -7.8 h 3 v 7.8 z m -1.5996,-9.8496 c -0.897,0 -1.6248,-0.7272 -1.6248,-1.6248 0,-0.8976 0.7278,-1.6248 1.6248,-1.6248 0.8976,0 1.6254,0.7272 1.6254,1.6248 0,0.8976 -0.7278,1.6248 -1.6254,1.6248 z',
                    width : 32,
                    height : 32
                },
                tooltip : 'About National Map',
                uri : 'http://nicta.github.io/nationalmap/public/info.html',
                target : '_blank'
            },
            {
                svg : {
                    path : 'M 16,5.0002 C 9.925,5.0002 5.0002,9.925 5.0002,16 5.0002,22.075 9.925,26.9998 16,26.9998 22.075,26.9998 26.9998,22.075 26.9998,16 26.9998,9.9256 22.075,5.0002 16,5.0002 z m 0.1572,17.0004 c -0.7452,0 -1.35,-0.6042 -1.35,-1.35 0,-0.7458 0.6048,-1.35 1.35,-1.35 0.7458,0 1.3506,0.6042 1.3506,1.35 0,0.7458 -0.6048,1.35 -1.3506,1.35 z m 3.486,-7.4106 c -0.1302,0.3228 -0.291,0.5982 -0.4836,0.8268 -0.1926,0.2292 -0.4056,0.4242 -0.6396,0.585 -0.234,0.1614 -0.4548,0.3228 -0.6624,0.4836 -0.2088,0.1614 -0.4758,0.3456 -0.6372,0.5538 -0.162,0.2082 -0.3876,0.468 -0.3876,0.78 v 0.7812 h -1.8 V 17.71 c 0,-0.447 0.048,-0.8214 0.1872,-1.1232 0.1404,-0.3012 0.27,-0.5592 0.4572,-0.7722 0.1872,-0.213 0.3678,-0.3978 0.576,-0.5538 0.2082,-0.156 0.3912,-0.312 0.5682,-0.468 0.177,-0.156 0.315,-0.3276 0.4242,-0.5148 0.1092,-0.1872 0.1566,-0.4212 0.1464,-0.702 0,-0.4782 -0.1182,-0.8322 -0.3522,-1.0608 -0.234,-0.2286 -0.5598,-0.3432 -0.9756,-0.3432 -0.2808,0 -0.5232,0.0546 -0.726,0.1638 -0.2028,0.1092 -0.369,0.255 -0.4992,0.4368 -0.1302,0.1818 -0.2262,0.4956 -0.2886,0.7398 -0.0624,0.2442 -0.093,0.288 -0.093,0.888 h -2.2932 c 0.0102,-0.6 0.1068,-1.1766 0.2886,-1.6446 0.1818,-0.468 0.4368,-0.9234 0.7638,-1.2666 0.3276,-0.3432 0.723,-0.636 1.1862,-0.8286 0.4626,-0.192 0.9798,-0.3006 1.5522,-0.3006 0.738,0 1.3542,0.0948 1.8486,0.2976 0.4932,0.2028 0.891,0.4518 1.1928,0.7536 0.3018,0.3018 0.5172,0.6252 0.6474,0.9732 0.1302,0.348 0.195,0.6726 0.195,0.9744 -6e-4,0.4992 -0.0654,0.909 -0.1956,1.2312 z',
                    width : 32,
                    height : 32
                },
                tooltip : 'Help',
                uri : 'http://nicta.github.io/nationalmap/public/faq.html',
                target : '_blank'
            }
        ]
    });

    this._titleWidget = titleWidget;

    this._navigationWidget = new NavigationWidget(this, document.body);

    this._searchWidget = new SearchWidget({
        container : document.body,
        viewer : this
    });

    var leftArea = document.createElement('div');
    leftArea.className = 'ausglobe-left-area';
    document.body.appendChild(leftArea);

    var url = window.location;
    var uri = new URI(url);
    var params = uri.search(true);

    this.webGlSupported = (params.map === '2d') ? false : true;
    
    var noWebGLMessage;
    
    if (FeatureDetection.isInternetExplorer() && FeatureDetection.internetExplorerVersion()[0] < 9) {
        noWebGLMessage = new PopupMessage({
            container : document.body,
            title : 'Unsupported browser version detected',
            message : '\
The National Map is not designed to work on versions of Internet Explorer older than 9.0. \
We suggest you upgrade to the latest version of Google Chrome, Microsoft IE11 or Mozilla Firefox. \
Running on your current browser will probably suffer from limited functionality, poor appearance, \
and stability issues.'
        });
        this.webGlSupported = false;
    }

    //catch problems 
    if (this.webGlSupported && !supportsWebgl()) {
        noWebGLMessage = new PopupMessage({
            container : document.body,
            title : 'WebGL not supported',
            message : '\
National Map works best with a web browser that supports <a href="http://get.webgl.com" target="_blank">WebGL</a>, \
including the latest versions of <a href="http://www.google.com/chrome" target="_blank">Google Chrome</a>, \
<a href="http://www.mozilla.org/firefox" target="_blank">Mozilla Firefox</a>, \
<a href="https://www.apple.com/au/osx/how-to-upgrade/" target="_blank">Apple Safari</a>, and \
<a href="http://www.microsoft.com/ie" target="_blank">Microsoft Internet Explorer</a>. \
Your web browser does not appear to support WebGL, so you will see a limited, 2D-only experience.'
        });
        this.webGlSupported = false;
    }

    if (document.body.clientWidth < 520 || document.body.clientHeight < 400) {
        var smallScreenMessage = new PopupMessage({
            container : document.body,
            title : 'Small screen or window',
            message : '\
Hello!<br/>\
<br/>\
Currently the National Map isn\'t optimised for small screens.<br/>\
<br/>\
For a better experience we\'d suggest you visit the application from a larger screen like your tablet, laptop or desktop.  \
If you\'re on a desktop or laptop, consider increasing the size of your window.'
        });
    }
    
    //TODO: perf test to set environment

    // Event watchers for geoDataManager
    this.geoDataManager.GeoDataAdded.addEventListener(function(collection, layer) {
        console.log('Vis Layer Added:', layer.name);
        layer.zoomTo = collection.zoomTo;
        that.setCurrentDataset(layer);
        collection.zoomTo = false;
    });

    this.geoDataManager.GeoDataRemoved.addEventListener(function(collection, layer) {
        console.log('Vis Layer Removed:', layer.name);
        that.setCurrentDataset(undefined);
    });

    this.geoDataManager.ViewerChanged.addEventListener(function(collection, obj) {
        console.log('Viewer Changed:', (obj.scene?'Cesium':'Leaflet'));
        that.scene = obj.scene;
        that.map = obj.map;
        that.context.cesiumScene = obj.scene;
        that.context.cesiumViewer = obj.viewer;
        that.context.leafletMap = obj.map;
    });

    this.geoDataManager.ShareRequest.addEventListener(function(collection, request) {
        console.log('Share Request Event:');
        var sharePanel = new SharePanel({
            request : request,
            container : document.body,
            geoDataManager : that.geoDataManager
        });
    });

    this.scene = undefined;
    this.viewer = undefined;
    this.map = undefined;

<<<<<<< HEAD
    this.context = context;
=======
            that.ckanWhitelist = whitelist.match(/[^\r\n]+/g);
            if (!that.ckanWhitelist || that.ckanWhitelist.length === 0) {
                that.ckanWhitelist = undefined;
            }
>>>>>>> 8aee06d9

    this.catalog = catalog;

    this.initialCamera = config.initialCamera;

    this.geoDataBrowser = new GeoDataBrowser({
        viewer : that,
        container : leftArea,
        dataManager : geoDataManager,
        mode3d: that.webGlSupported,
        catalog : catalog
    });

    this.selectViewer(this.webGlSupported);

    // simple way to capture most ux redraw needs - catch all canvas clicks
    $(document).click(function() {
        if (that.frameChecker !== undefined) {
            that.frameChecker.forceFrameUpdate();
        }
    });

    when(that.geoDataManager.loadInitialUrl(window.location), function() {
        document.getElementById('loadingIndicator').style.display = 'none';
    });
};

// -------------------------------------------
// PERF: skip frames where reasonable - global vars for now
// -------------------------------------------
var FrameChecker = function () {
    this._lastDate = new JulianDate(0, 0.0);
    this._lastCam = new Matrix4();
    this._maxFPS = 40.0;
    this._skipCnt = 0;
    this._skipCntLim = 10.0; //start skip after 10 seconds
    this._skipCntMax = 15.0; //redraw every few seconds regardless
};

// call to force draw - usually after long downloads/processes
FrameChecker.prototype.forceFrameUpdate = function() {
    this._skipCnt = 0;
};

// see if we can skip the draw on this frame
FrameChecker.prototype.skipFrame = function(scene, date) {
    //check if anything actually changed
    if (this._lastDate) {
        var bDateSame = this._lastDate.equals(date);
        var bCamSame = this._lastCam.equalsEpsilon(scene.camera.viewMatrix, CesiumMath.EPSILON5);
        if (bDateSame && bCamSame) {
            this._skipCnt++;
        }
        else {
            this._skipCnt = 0;
        }
    }

    if (this._skipCnt > (this._maxFPS * this._skipCntLim)) {
        this._skipCntLim = 5.0; //then skip after every 5 seconds
        if (this._skipCnt < (this._maxFPS * this._skipCntMax)) {
            return true;
        }
        this._skipCnt = (this._maxFPS * this._skipCntLim);
    }

    this._lastDate = date.clone(this._lastDate);
    this._lastCam = scene.camera.viewMatrix.clone(this._lastCam);
    return false;
};

// -------------------------------------------
// DrawExtentHelper from the cesium sample code
//  modified to always be available on shift-click
// -------------------------------------------
var DrawExtentHelper = function (scene, handler) {
    this._scene = scene;
    this._ellipsoid = scene.globe.ellipsoid;
    this._finishHandler = handler;
    this._mouseHandler = new ScreenSpaceEventHandler(scene.canvas);
    this.active = false;
};

DrawExtentHelper.prototype.enableInput = function () {
    var controller = this._scene.screenSpaceCameraController;
    controller.enableInputs = true;
};

DrawExtentHelper.prototype.disableInput = function () {
    var controller = this._scene.screenSpaceCameraController;
    controller.enableInputs = false;
};

DrawExtentHelper.prototype.getExtent = function (mn, mx) {
    var e = new Rectangle();

    // Re-order so west < east and south < north
    e.west = Math.min(mn.longitude, mx.longitude);
    e.east = Math.max(mn.longitude, mx.longitude);
    e.south = Math.min(mn.latitude, mx.latitude);
    e.north = Math.max(mn.latitude, mx.latitude);

    // Check for approx equal (shouldn't require abs due to re-order)
    var epsilon = CesiumMath.EPSILON6;

    if (Math.abs(e.east - e.west) < epsilon) {
        e.east += epsilon * 2.0;
        return;
    }

    if (Math.abs(e.north - e.south) < epsilon) {
        e.north += epsilon * 2.0;
        return;
    }
    return e;
};

DrawExtentHelper.prototype.setPolyPts = function (mn, mx) {
    var e = this.getExtent(mn, mx);
    if (e) {
        this._extentPrimitive.rectangle = e;
    }
};

DrawExtentHelper.prototype.setToDegrees = function (w, s, e, n) {
    var toRad = CesiumMath.toRadians;
    var mn = new Cartographic(toRad(w), toRad(s));
    var mx = new Cartographic(toRad(e), toRad(n));
    this.setPolyPts(mn, mx);
};

DrawExtentHelper.prototype.handleRegionStop = function (movement) {
    this.enableInput();
    var ext;
    if (movement) {
        var pickRay = this._scene.camera.getPickRay(movement.position);
        var cartesian = this._scene.globe.pick(pickRay, this._scene);
        if (cartesian) {
            this._click2 = this._ellipsoid.cartesianToCartographic(cartesian);
        }
        ext = this.getExtent(this._click1, this._click2);
    }
    this._scene.primitives.remove(this._extentPrimitive);
    this.active = false;
    this._finishHandler(ext);
};

DrawExtentHelper.prototype.handleRegionInter = function (movement) {
    var pickRay = this._scene.camera.getPickRay(movement.endPosition);
    var cartesian = this._scene.globe.pick(pickRay, this._scene);
    if (cartesian) {
        var cartographic = this._ellipsoid.cartesianToCartographic(cartesian);
        this.setPolyPts(this._click1, cartographic);
    }
};

DrawExtentHelper.prototype.handleRegionStart = function (movement) {
    var pickRay = this._scene.camera.getPickRay(movement.position);
    var cartesian = this._scene.globe.pick(pickRay, this._scene);
    if (cartesian) {
        this.disableInput();
        this.active = true;
        this._extentPrimitive = new RectanglePrimitive({
            material : Material.fromType('Color', {
                color : new Color(1.0, 1.0, 1.0, 0.5)
            })
        });
        this._extentPrimitive.asynchronous = false;
        this._scene.primitives.add(this._extentPrimitive);
        var that = this;
        this._click1 = this._ellipsoid.cartesianToCartographic(cartesian);
        this._mouseHandler.setInputAction(function (movement) {
            that.handleRegionStop(movement);
        }, ScreenSpaceEventType.LEFT_UP, KeyboardEventModifier.SHIFT);
        this._mouseHandler.setInputAction(function (movement) {
            that.handleRegionInter(movement);
        }, ScreenSpaceEventType.MOUSE_MOVE, KeyboardEventModifier.SHIFT);
    }
};


DrawExtentHelper.prototype.start = function () {

    var that = this;

    // Now wait for start
    this._mouseHandler.setInputAction(function (movement) {
        that.handleRegionStart(movement);
    }, ScreenSpaceEventType.LEFT_DOWN, KeyboardEventModifier.SHIFT);
};

DrawExtentHelper.prototype.destroy = function () {
    this._mouseHandler.destroy();
    this._scene = undefined;
};


// -------------------------------------------
// Region Selection
// -------------------------------------------
AusGlobeViewer.prototype._enableSelectExtent = function(bActive) {
    if (bActive) {
        var that = this;
        this.regionSelect = new DrawExtentHelper(this.scene, function (ext) {
            if (ext) {
                that.updateCameraFromRect(ext, 2000);
            }
        });
        this.regionSelect.start();
    }
    else {
        this.regionSelect.destroy();
    }
};

AusGlobeViewer.prototype._cesiumViewerActive = function() { return (this.viewer !== undefined); };

AusGlobeViewer.prototype._createCesiumViewer = function(container) {

    var options = {
        dataSources : this.geoDataManager.dataSourceCollection,
        homeButton: false,
        sceneModePicker: false,
        navigationInstructionsInitiallyVisible: false,
        geocoder: false,
        baseLayerPicker: false,
        navigationHelpButton: false,
        fullscreenButton : false,
        imageryProvider : new BingMapsImageryProvider({
            url : '//dev.virtualearth.net',
            mapStyle : BingMapsStyle.AERIAL_WITH_LABELS
        }),
        terrainProvider : new CesiumTerrainProvider({
            url : '//cesiumjs.org/stk-terrain/tilesets/world/tiles'
        }),
        timeControlsInitiallyVisible : false,
        targetFrameRate : 40
    };

    //create CesiumViewer
    var viewer = new Viewer(container, options);
    viewer.extend(viewerEntityMixin);

    var lastHeight = 0;
    viewer.scene.preRender.addEventListener(function(scene, time) {
        var container = viewer._container;
        var height = container.clientHeight;

        if (height !== lastHeight) {
            viewer.infoBox.viewModel.maxHeight = Math.max(height - 300, 100);
            lastHeight = height;
        }
    });


    var scene = viewer.scene;
    var canvas = scene.canvas;
    var globe = scene.globe;
    var ellipsoid = globe.ellipsoid;
    var camera = scene.camera;

    globe.depthTestAgainstTerrain = false;

    scene.frameState.creditDisplay.addDefaultCredit(new Credit('CESIUM', undefined, 'http://cesiumjs.org/'));
    scene.frameState.creditDisplay.addDefaultCredit(new Credit('BING', undefined, 'http://www.bing.com/'));

    //TODO: set based on platform
//        globe.tileCacheSize *= 2;
/*
    var monitor = new FrameRateMonitor.fromScene(scene);
    monitor.minimumFrameRateAfterWarmup = 100;
    monitor.minimumFrameRateDuringWarmup = 100;
    monitor.warmupPeriod = 1;
    monitor.samplingWindow = 1;
    monitor.quietPeriod = 1;
    viewer._unsubscribeLowFrameRate = monitor.lowFrameRate.addEventListener(function() {
        console.log('too slow');
    });
*/

    var that = this;
    
    var inputHandler = viewer.screenSpaceEventHandler;

    // Add double click zoom
    inputHandler.setInputAction(
        function (movement) {
            zoomIn(that.scene, movement.position);
        },
        ScreenSpaceEventType.LEFT_DOUBLE_CLICK);
    inputHandler.setInputAction(
        function (movement) {
            zoomOut(that.scene, movement.position);
        },
        ScreenSpaceEventType.LEFT_DOUBLE_CLICK, KeyboardEventModifier.SHIFT);

    // Show mouse position and height if terrain on
    inputHandler.setInputAction( function (movement) {

        var pickRay = camera.getPickRay(movement.endPosition);

        var globe = scene.globe;
        var pickedTriangle = globe.pickTriangle(pickRay, scene);
        if (defined(pickedTriangle)) {
            // Get a fast, accurate-ish height every time the mouse moves.
            var ellipsoid = globe.ellipsoid;
            
            var v0 = ellipsoid.cartesianToCartographic(pickedTriangle.v0);
            var v1 = ellipsoid.cartesianToCartographic(pickedTriangle.v1);
            var v2 = ellipsoid.cartesianToCartographic(pickedTriangle.v2);
            var intersection = ellipsoid.cartesianToCartographic(pickedTriangle.intersection);

            var barycentric = Intersections2D.computeBarycentricCoordinates(
                intersection.longitude, intersection.latitude,
                v0.longitude, v0.latitude,
                v1.longitude, v1.latitude,
                v2.longitude, v2.latitude);

            if (barycentric.x >= -1e-15 && barycentric.y >= -1e-15 && barycentric.z >= -1e-15) {
                var height = barycentric.x * v0.height +
                             barycentric.y * v1.height +
                             barycentric.z * v2.height;
                intersection.height = height;
            }

            var errorBar = globe.terrainProvider.getLevelMaximumGeometricError(pickedTriangle.tile.level);
            var approximateHeight = intersection.height;
            var minHeight = pickedTriangle.tile.data.minimumHeight;
            var maxHeight = pickedTriangle.tile.data.maximumHeight;
            var maxDiff = Math.max(approximateHeight - minHeight, maxHeight - approximateHeight);
            errorBar = Math.min(errorBar, maxDiff);

            document.getElementById('ausglobe-title-position').innerHTML = cartographicToDegreeString(intersection, errorBar);

            debounceSampleAccurateHeight(globe, intersection);
        } else {
            document.getElementById('ausglobe-title-position').innerHTML = '';
        }
    }, ScreenSpaceEventType.MOUSE_MOVE);

    return viewer;
};

var lastHeightSamplePosition = new Cartographic();
var accurateHeightTimer;
var tileRequestInFlight;
var accurateSamplingDebounceTime = 250;

function debounceSampleAccurateHeight(globe, position) {
    // After a delay with no mouse movement, get a more accurate height.
    Cartographic.clone(position, lastHeightSamplePosition);

    var terrainProvider = globe.terrainProvider;
    if (terrainProvider instanceof CesiumTerrainProvider) {
        clearTimeout(accurateHeightTimer);
        accurateHeightTimer = setTimeout(function() {
            sampleAccurateHeight(terrainProvider, position);
        }, accurateSamplingDebounceTime);
    }
}

function sampleAccurateHeight(terrainProvider, position) {
        //can happen if reload while over ui element
    if (!defined(terrainProvider) || !defined(position)) {
        return;
    }
    accurateHeightTimer = undefined;
    if (tileRequestInFlight) {
        // A tile request is already in flight, so reschedule for later.
        accurateHeightTimer = setTimeout(sampleAccurateHeight, accurateSamplingDebounceTime);
        return;
    }

    // Find the most detailed available tile at the last mouse position.
    var tilingScheme = terrainProvider.tilingScheme;
    var tiles = terrainProvider._availableTiles;
    var foundTileID;
    var foundLevel;

    for (var level = tiles.length - 1; !foundTileID && level >= 0; --level) {
        var levelTiles = tiles[level];
        var tileID = tilingScheme.positionToTileXY(position, level);
        var yTiles = tilingScheme.getNumberOfYTilesAtLevel(level);
        var tmsY = yTiles - tileID.y - 1;

        // Is this tile ID available from the terrain provider?
        for (var i = 0, len = levelTiles.length; !foundTileID && i < len; ++i) {
            var range = levelTiles[i];
            if (tileID.x >= range.startX && tileID.x <= range.endX && tmsY >= range.startY && tmsY <= range.endY) {
                foundLevel = level;
                foundTileID = tileID;
            }
        }
    }

    if (foundTileID) {
        // This tile has our most accurate available height, so go get it.
        tileRequestInFlight = when(terrainProvider.requestTileGeometry(foundTileID.x, foundTileID.y, foundLevel, false), function(terrainData) {
            tileRequestInFlight = undefined;
            if (Cartographic.equals(position, lastHeightSamplePosition)) {
                position.height = terrainData.interpolateHeight(tilingScheme.tileXYToRectangle(foundTileID.x, foundTileID.y, foundLevel), position.longitude, position.latitude);
                document.getElementById('ausglobe-title-position').innerHTML = cartographicToDegreeString(position);
            } else {
                // Mouse moved since we started this request, so the result isn't useful.  Try again next time.
            }
        }, function() {
            tileRequestInFlight = undefined;
        });
    }
}

AusGlobeViewer.prototype.isCesium = function() {
    return defined(this.viewer);
};

AusGlobeViewer.prototype.selectViewer = function(bCesium) {
<<<<<<< HEAD
    this.context.beforeViewerChanged.raiseEvent();

    var bnds;
    var rect;
=======
    var bnds, rect;
    var timeline = {}; 
    var cam = this.initialCamera;
>>>>>>> 8aee06d9

    var that = this;

    if (!bCesium) {

            //shut down existing cesium
        if (defined(this.viewer)) {
            //get camera and timeline settings
            rect = getCameraRect(this.scene);
            bnds = [[CesiumMath.toDegrees(rect.south), CesiumMath.toDegrees(rect.west)],
                [CesiumMath.toDegrees(rect.north), CesiumMath.toDegrees(rect.east)]];
            timeline = this.getTimelineSettings();

            this._enableSelectExtent(false);

            var inputHandler = this.viewer.screenSpaceEventHandler;
            inputHandler.removeInputAction( ScreenSpaceEventType.MOUSE_MOVE );
            inputHandler.removeInputAction( ScreenSpaceEventType.LEFT_DOUBLE_CLICK );
            inputHandler.removeInputAction( ScreenSpaceEventType.LEFT_DOUBLE_CLICK, KeyboardEventModifier.SHIFT );

            this.viewer.destroy();
            this.viewer = undefined;
        }
        else {
            bnds = [[cam.south, cam.west], [cam.north, cam.east]];
        }

       //create leaflet viewer
        var map = L.map('cesiumContainer', {
            zoomControl: false
        }).setView([-28.5, 135], 5);

        this.map = map;
        map.clock = new Clock();
        map.dataSources = this.geoDataManager.dataSourceCollection;

        map.screenSpaceEventHandler = {
            setInputAction : function() {},
            remoteInputAction : function() {}
        };
        map.destroy = function() {};

        map.infoBox = new InfoBox(document.body);
        viewerEntityMixin(map);

        if (!defined(this.leafletVisualizer)) {
            this.leafletVisualizer = new LeafletVisualizer();
        }
        this.dataSourceDisplay = new DataSourceDisplay({
            scene : map,
            dataSourceCollection : this.geoDataManager.dataSourceCollection,
            visualizersCallback: this.leafletVisualizer.visualizersCallback
        });

        var eventHelper = new EventHelper();

        eventHelper.add(map.clock.onTick, function(clock) {
            that.dataSourceDisplay.update(clock.currentTime);
        });

        var ticker = function() {
            if (that.map === map) {
                map.clock.tick();

                if (typeof requestAnimationFrame !== 'undefined') {
                    requestAnimationFrame(ticker);
                } else {
                    setTimeout(ticker, 15);
                }
            } else {
                console.log('done');
            }
        };

        ticker();

        this.createLeafletTimeline(map.clock);
        this.updateTimeline(timeline.start, timeline.stop, timeline.cur);

        map.on("boxzoomend", function(e) {
            console.log(e.boxZoomBounds);
        });

        map.fitBounds(bnds);

        //Bing Maps Layer by default
        this.mapBaseLayer = new L.BingLayer(BingMapsApi.getKey(), { type: 'AerialWithLabels' });
        map.addLayer(this.mapBaseLayer);

        //document.getElementById('controls').style.visibility = 'hidden';
        this._navigationWidget.showTilt = false;
        document.getElementById('ausglobe-title-position').style.visibility = 'hidden';

<<<<<<< HEAD
        //redisplay data
        this.map = map;
        this.context.leafletMap = map;

=======
>>>>>>> 8aee06d9
        this.captureCanvas = function() {
            var that = this;
            if (that.startup) {
                that.startup = false;
            }
            that.map.attributionControl.removeFrom(that.map);
            html2canvas( document.getElementById('cesiumContainer'), {
	            useCORS: true,
                onrendered: function(canvas) {
                    var dataUrl = canvas.toDataURL("image/jpeg");
                    that.captureCanvasCallback(dataUrl);
                    that.map.attributionControl.addTo(that.map);
                }
            });
        };

        map.on('click', function(e) {
            selectFeatureLeaflet(that, e.latlng);
        });

        this.geoDataManager.setViewer({scene: undefined, map: map});
        this.geoDataBrowser.viewModel.map = map;
    }
    else {
        if (defined(this.map)) {
            //get camera and timeline settings
            rect = getCameraRect(undefined, this.map);
            timeline = this.getTimelineSettings();

            this.removeLeafletTimeline();
            this.dataSourceDisplay.destroy();
            this.map.dataSources = undefined;
            this.map.remove();
            this.map = undefined;
        }
        else {
            rect = new Rectangle.fromDegrees(cam.west, cam.south, cam.east, cam.north);
         }

        //create Cesium viewer
        this.viewer = this._createCesiumViewer('cesiumContainer');
        this.scene = this.context.cesiumScene = this.viewer.scene;
        this.context.cesiumViewer = this.viewer;
        this.frameChecker = new FrameChecker();

        // Make sure we re-render when data sources or imagery layers are added or removed.
        this.scene.imageryLayers.layerAdded.addEventListener(this.frameChecker.forceFrameUpdate, this.frameChecker);
        this.scene.imageryLayers.layerRemoved.addEventListener(this.frameChecker.forceFrameUpdate, this.frameChecker);
        this.scene.imageryLayers.layerMoved.addEventListener(this.frameChecker.forceFrameUpdate, this.frameChecker);

        this.viewer.dataSources.dataSourceAdded.addEventListener(this.frameChecker.forceFrameUpdate, this.frameChecker);
        this.viewer.dataSources.dataSourceRemoved.addEventListener(this.frameChecker.forceFrameUpdate, this.frameChecker);

        // override the default render loop
        this.scene.base_render = this.scene.render;
        this.scene.render = function(date) {
            if (that.frameChecker.skipFrame(that.scene, date)) {
                return;
            }
            that.scene.base_render(date);

            that.updateDistanceLegend();

            // If terrain/imagery is loading, force another render immediately so that the loading
            // happens as quickly as possible.
            var surface = that.scene.globe._surface;
            if (surface._tileLoadQueue.length > 0 || surface._debug.tilesWaitingForChildren > 0) {
                that.frameChecker.forceFrameUpdate();
            }

            //capture the scene image right after the render and make
            //call to the GeoDataManager which saves scene data, which sets an event
            // which is picked up to launch the share dialog
            if (that.captureCanvasFlag === true) {
                that.captureCanvasFlag = false;
                var dataUrl = that.scene.canvas.toDataURL("image/jpeg");
                that.captureCanvasCallback(dataUrl);
            }
        };

        this.captureCanvas = function() {
            that.captureCanvasFlag = true;
        };

        this.updateCameraFromRect(rect, 0);

        this.geoDataManager.setViewer({scene: this.scene, viewer: this.viewer, map: undefined});
        this.geoDataBrowser.viewModel.map = undefined;

        this._enableSelectExtent(true);
        this.updateTimeline(timeline.start, timeline.stop, timeline.cur);

        this._navigationWidget.showTilt = true;
        document.getElementById('ausglobe-title-position').style.visibility = 'visible';

    }

    this.context.afterViewerChanged.raiseEvent();
};

var offsetScratch = new Cartesian3();
var geodesic = new EllipsoidGeodesic();

var distances = [
    1, 2, 3, 5,
    10, 20, 30, 50,
    100, 200, 300, 500,
    1000, 2000, 3000, 5000,
    10000, 20000, 30000, 50000,
    100000, 200000, 300000, 500000,
    1000000, 2000000, 3000000, 5000000,
    10000000, 20000000, 30000000, 50000000];

AusGlobeViewer.prototype.updateDistanceLegend = function() {
    // Find the distance between two pixels at the bottom center of the screen.
    var scene = this.scene;
    var width = scene.canvas.clientWidth;
    var height = scene.canvas.clientHeight;

    var left = scene.camera.getPickRay(new Cartesian2((width / 2) | 0, height - 1));
    var right = scene.camera.getPickRay(new Cartesian2(1 + (width / 2) | 0, height - 1));

    var globe = scene.globe;
    var leftPosition = globe.pick(left, scene);
    var rightPosition = globe.pick(right, scene);

    if (!defined(leftPosition) || !defined(rightPosition)) {
        document.getElementById('ausglobe-title-scale').style.visibility = 'hidden';
        return;
    }

    var leftCartographic = globe.ellipsoid.cartesianToCartographic(leftPosition);
    var rightCartographic = globe.ellipsoid.cartesianToCartographic(rightPosition);

    geodesic.setEndPoints(leftCartographic, rightCartographic);
    var pixelDistance = geodesic.surfaceDistance;

    // Find the first distance that makes the scale bar less than 150 pixels.
    var maxBarWidth = 150;
    var distance;
    for (var i = distances.length - 1; !defined(distance) && i >= 0; --i) {
        if (distances[i] / pixelDistance < maxBarWidth) {
            distance = distances[i];
        }
    }

    if (defined(distance)) {
        var label;
        if (distance >= 1000) {
            label = (distance / 1000).toString() + ' km';
        } else {
            label = distance.toString() + ' m';
        }

        var barWidth = (distance / pixelDistance) | 0;
        if (barWidth !== this._distanceLegendBarWidth || label !== this._distanceLegendLabel) {
            document.getElementById('ausglobe-title-scale').style.visibility = 'visible';
            document.getElementById('ausglobe-title-scale-label').textContent = label;
            document.getElementById('ausglobe-title-scale-bar').style.width = barWidth.toString() + 'px';

            this._distanceLegendBarWidth = barWidth;
            this._distanceLegendLabel = label;
        }
    } else {
        document.getElementById('ausglobe-title-scale').style.visibility = 'hidden';
    }
};

//Check for webgl support
function supportsWebgl() {
    //Check for webgl support and if not, then fall back to leaflet
    if (!window.WebGLRenderingContext) {
        // Browser has no idea what WebGL is. Suggest they
        // get a new browser by presenting the user with link to
        // http://get.webgl.org
        console.log('!!No WebGL support.');
        return false;
    }
    var canvas = document.createElement( 'canvas' );

    var webglOptions = {
        alpha : false,
        stencil : false,
        failIfMajorPerformanceCaveat : true
    };

    var gl = canvas.getContext("webgl", webglOptions) || canvas.getContext("experimental-webgl", webglOptions);
    if (!gl) {
        // Browser could not initialize WebGL. User probably needs to
        // update their drivers or get a new browser. Present a link to
        // http://get.webgl.org/troubleshooting
        console.log('!!Unable to successfully create Webgl context.');
        return false;
    }
    return true;
}

//------------------------------------
// Timeline display on selection
//------------------------------------

AusGlobeViewer.prototype.createLeafletTimeline = function(clock) {

    var viewerContainer = document.getElementById('cesiumContainer');

    var clockViewModel = new ClockViewModel(clock);

    var animationContainer = document.createElement('div');
    animationContainer.className = 'cesium-viewer-animationContainer';
    animationContainer.style.bottom = '15px';
    viewerContainer.appendChild(animationContainer);
    this.map.animation = new Animation(animationContainer, new AnimationViewModel(clockViewModel));

    var timelineContainer = document.createElement('div');
    timelineContainer.className = 'cesium-viewer-timelineContainer';
    timelineContainer.style.right = '0px';
    timelineContainer.style.bottom = '15px';
    viewerContainer.appendChild(timelineContainer);
    var timeline = new Timeline(timelineContainer, clock);
    timeline.zoomTo(clock.startTime, clock.stopTime);
    this.map.timeline = timeline;

    var that = this;
    timeline.scrubFunction = function(e) {
        if (that.map.dragging.enabled()) {
            that.map.dragging.disable();
            that.map.on('mouseup', function(e) {
                that.map.dragging.enable();
            });
        }
        var clock = e.clock;
        clock.currentTime = e.timeJulian;
        clock.shouldAnimate = false;
    };
    timeline.addEventListener('settime', timeline.scrubFunction, false);
};

AusGlobeViewer.prototype.removeLeafletTimeline = function() {
    var viewerContainer = document.getElementById('cesiumContainer');

    if (defined(this.map.animation)) {
        viewerContainer.removeChild(this.map.animation.container);
        this.map.animation = this.map.animation.destroy();
    }

    if (defined(this.map.timeline)) {
        this.map.timeline.removeEventListener('settime', this.map.timeline.scrubFunction, false);
        viewerContainer.removeChild(this.map.timeline.container);
        this.map.timeline = this.map.timeline.destroy();
    }
};

function showTimeline(viewer) {
    $('.cesium-viewer-animationContainer').css('visibility', 'visible');
    $('.cesium-viewer-timelineContainer').css('visibility', 'visible');

    if (defined(viewer)) {
        viewer.forceResize();
    }
}

function hideTimeline(viewer) {
    $('.cesium-viewer-animationContainer').css('visibility', 'hidden');
    $('.cesium-viewer-timelineContainer').css('visibility', 'hidden');

    if (defined(viewer)) {
        viewer.forceResize();
    }
}

//update the timeline
AusGlobeViewer.prototype.updateTimeline = function(start, finish, cur, run) {
    var viewer = this.viewer;
    var clock = defined(viewer) ? this.viewer.clock : this.map.clock;
    var timeline = defined(viewer) ? this.viewer.timeline : this.map.timeline;

    if (start === undefined || finish === undefined) {
        hideTimeline(viewer);
        clock.clockRange = ClockRange.UNBOUNDED;
        clock.shouldAnimate = false;
    }
    else {
        showTimeline(viewer);
        clock.startTime = start;
        clock.currentTime = (defined(cur)) ? cur : start;
        clock.stopTime = finish;
        clock.multiplier = JulianDate.secondsDifference(finish, start) / 60.0;
        clock.clockRange = ClockRange.LOOP_STOP;
        clock.shouldAnimate = defined(run) ? run : false;
        timeline.zoomTo(clock.startTime, clock.stopTime);
    }
 };

 AusGlobeViewer.prototype.getTimelineSettings = function() {
    if ($('.cesium-viewer-timelineContainer').css('visibility') === 'hidden' ) {
        return {};
    }
    var viewer = this.viewer;
    var clock = defined(viewer) ? this.viewer.clock : this.map.clock;
    return {start: clock.startTime, stop: clock.stopTime, cur: clock.currentTime};
 };


//update timeline and camera
AusGlobeViewer.prototype.setCurrentDataset = function(layer) {
    //remove case
    if (layer === undefined) {
        this.updateTimeline();
        return;
    }
    
    //table info
    var tableData, start, finish, current;
    if (layer.dataSource !== undefined) {
        var collection = layer.dataSource.entities;
        var availability = collection.computeAvailability();
        if (availability.isStartIncluded && availability.isStopIncluded) {
            start = availability.start;
            finish = availability.stop;
        }
    }
    this.updateTimeline(start, finish, start, true);
    
    if (layer.zoomTo && layer.extent !== undefined) {
        this.updateCameraFromRect(layer.extent, 3000);
    }
};

// -------------------------------------------
// Text Formatting
// -------------------------------------------
function cartographicToDegreeString(cartographic, errorBar) {
    var strNS = cartographic.latitude < 0 ? 'S' : 'N';
    var strWE = cartographic.longitude < 0 ? 'W' : 'E';
    var text = 'Lat: ' + Math.abs(CesiumMath.toDegrees(cartographic.latitude)).toFixed(3) + '&deg; ' + strNS +
        ' | Lon: ' + Math.abs(CesiumMath.toDegrees(cartographic.longitude)).toFixed(3) + '&deg; ' + strWE;
    if (defined(cartographic.height)) {
        text += ' | Elev: ' + cartographic.height.toFixed(1);
        if (defined(errorBar)) {
            text += "±" + errorBar.toFixed(1);
        }

        text += ' m';
    }
    return text;
}

var cartesian3Scratch = new Cartesian3();

// -------------------------------------------
// Camera management
// -------------------------------------------
function getCameraPos(scene) {
    var ellipsoid = Ellipsoid.WGS84;
    var cam_pos = scene.camera.position;
    return ellipsoid.cartesianToCartographic(cam_pos);
}

//determine the distance from the camera to a point
function getCameraDistance(scene, pos) {
    var tx_pos = Ellipsoid.WGS84.cartographicToCartesian(
        Cartographic.fromDegrees(pos[0], pos[1], pos[2]));
    return Cartesian3.magnitude(Cartesian3.subtract(tx_pos, scene.camera.position, cartesian3Scratch));
}


function getCameraSeaLevel(scene) {
    var ellipsoid = Ellipsoid.WGS84;
    var cam_pos = scene.camera.position;
    return ellipsoid.cartesianToCartographic(ellipsoid.scaleToGeodeticSurface(cam_pos));
}


function getCameraHeight(scene) {
    var ellipsoid = Ellipsoid.WGS84;
    var cam_pos = scene.camera.position;
    var camPos = getCameraPos(scene);
    var seaLevel = getCameraSeaLevel(scene);
    return camPos.height - seaLevel.height;
}

//Camera extent approx for 2D viewer
function getCameraFocus(scene) {
    //Hack to get current camera focus
    var pos = Cartesian2.fromArray([$(document).width()/2,$(document).height()/2]);
    var pickRay = scene.camera.getPickRay(pos);
    var focus = scene.globe.pick(pickRay, scene);
    return focus;
}
//Approximate camera extent approx for 2D viewer
function getCameraRect(scene, map) {
    if (scene !== undefined) {
        var focus = getCameraFocus(scene);
        var focus_cart = Ellipsoid.WGS84.cartesianToCartographic(focus);
        var lat = CesiumMath.toDegrees(focus_cart.latitude);
        var lon = CesiumMath.toDegrees(focus_cart.longitude);

        var dist = Cartesian3.magnitude(Cartesian3.subtract(focus, scene.camera.position, cartesian3Scratch));
        var offset = dist * 2.5e-6;

        return Rectangle.fromDegrees(lon-offset, lat-offset, lon+offset, lat+offset);
    }
    else if (map !== undefined) {
        var bnds = map.getBounds();
        return Rectangle.fromDegrees(bnds.getWest(), bnds.getSouth(), bnds.getEast(), bnds.getNorth());
    }
}

function flyToPosition(scene, position, durationMilliseconds) {
    var camera = scene.camera;
    var startPosition = camera.position;
    var endPosition = position;
    var heading = camera.heading;
    var tilt = camera.tilt;

    durationMilliseconds = defaultValue(durationMilliseconds, 200);

    var initialEnuToFixed = Transforms.eastNorthUpToFixedFrame(startPosition, Ellipsoid.WGS84);

    var initialEnuToFixedRotation = new Matrix4();
    Matrix4.getRotation(initialEnuToFixed, initialEnuToFixedRotation);
    
    var initialFixedToEnuRotation = new Matrix3();
    Matrix3.transpose(initialEnuToFixedRotation, initialFixedToEnuRotation);

    var initialEnuUp = new Matrix3();
    Matrix3.multiplyByVector(initialFixedToEnuRotation, camera.up, initialEnuUp);

    var initialEnuRight = new Matrix3();
    Matrix3.multiplyByVector(initialFixedToEnuRotation, camera.right, initialEnuRight);

    var initialEnuDirection = new Matrix3();
    Matrix3.multiplyByVector(initialFixedToEnuRotation, camera.direction, initialEnuDirection);

    var controller = scene.screenSpaceCameraController;
    controller.enableInputs = false;

    scene.tweens.add({
        duration : durationMilliseconds / 1000.0,
        easingFunction : Tween.Easing.Sinusoidal.InOut,
        startObject : {
            time: 0.0
        },
        stopObject : {
            time : 1.0
        },
        update : function(value) {
            scene.camera.position.x = CesiumMath.lerp(startPosition.x, endPosition.x, value.time);
            scene.camera.position.y = CesiumMath.lerp(startPosition.y, endPosition.y, value.time);
            scene.camera.position.z = CesiumMath.lerp(startPosition.z, endPosition.z, value.time);

            var enuToFixed = Transforms.eastNorthUpToFixedFrame(camera.position, Ellipsoid.WGS84);

            var enuToFixedRotation = new Matrix3();
            Matrix4.getRotation(enuToFixed, enuToFixedRotation);

            camera.up = Matrix3.multiplyByVector(enuToFixedRotation, initialEnuUp, camera.up);
            camera.right = Matrix3.multiplyByVector(enuToFixedRotation, initialEnuRight, camera.right);
            camera.direction = Matrix3.multiplyByVector(enuToFixedRotation, initialEnuDirection, camera.direction);
        },
        complete : function() {
            controller.enableInputs = true;
        },
        cancel: function() {
            controller.enableInputs = true;
        }
    });
}

function zoomCamera(scene, distFactor, pos) { 
    var camera = scene.camera;
    var pickRay = camera.getPickRay(pos);
    var targetCartesian = scene.globe.pick(pickRay, scene);
    if (targetCartesian) {
        // Zoom to the picked latitude/longitude, at a distFactor multiple
        // of the height.
        var targetCartographic = Ellipsoid.WGS84.cartesianToCartographic(targetCartesian);
        var cameraCartographic = Ellipsoid.WGS84.cartesianToCartographic(camera.position);
        targetCartographic.height = cameraCartographic.height - (cameraCartographic.height - targetCartographic.height) * distFactor;
        targetCartesian = Ellipsoid.WGS84.cartographicToCartesian(targetCartographic);
        flyToPosition(scene, targetCartesian);
    }
}

function zoomIn(scene, pos) { zoomCamera(scene, 2.0/3.0, pos); }
function zoomOut(scene, pos) { zoomCamera(scene, -2.0, pos); }

// Move camera to Rectangle
AusGlobeViewer.prototype.updateCameraFromRect = function(rect_in, flightTimeMilliseconds) {
    if (rect_in === undefined) {
        return;
    }

    var scene = this.scene;
    var map = this.map;
    
    //check that we're not too close
    var epsilon = CesiumMath.EPSILON3;
    var rect = rect_in.clone();
    if ((rect.east - rect.west) < epsilon) {
        rect.east += epsilon;
        rect.west -= epsilon;
    }
    if ((rect.north - rect.south) < epsilon) {
        rect.north += epsilon;
        rect.south -= epsilon;
    }
    if (scene !== undefined && !scene.isDestroyed()) {
        var flight = CameraFlightPath.createTweenRectangle(scene, {
            destination : rect,
            duration: flightTimeMilliseconds / 1000.0
        });
        scene.tweens.add(flight);
    }
    else if (map !== undefined) {
        var bnds = [[CesiumMath.toDegrees(rect.south), CesiumMath.toDegrees(rect.west)],
            [CesiumMath.toDegrees(rect.north), CesiumMath.toDegrees(rect.east)]];
        map.fitBounds(bnds);
    }
};

function getWmsFeatureInfo(baseUrl, useProxy, layers, extent, width, height, i, j, useWebMercator) {
    var url = baseUrl;
    var indexOfQuestionMark = url.indexOf('?');
    if (indexOfQuestionMark >= 0 && indexOfQuestionMark < url.length - 1) {
        if (url[url.length - 1] !== '&') {
            url += '&';
        }
    } else if (indexOfQuestionMark < 0) {
        url += '?';
    }

    var srs;
    var sw;
    var ne;
    if (useWebMercator) {
        srs = 'EPSG:3857';
        
        var projection = new WebMercatorProjection();
        sw = projection.project(Rectangle.southwest(extent));
        ne = projection.project(Rectangle.northeast(extent));
    } else {
        srs = 'EPSG:4326';
        sw = new Cartesian3(CesiumMath.toDegrees(extent.west), CesiumMath.toDegrees(extent.south), 0.0);
        ne = new Cartesian3(CesiumMath.toDegrees(extent.east), CesiumMath.toDegrees(extent.north), 0.0);
    }

    url += 'service=WMS&request=GetFeatureInfo&version=1.1.1&layers=' + layers + '&query_layers=' + layers + 
           '&srs=' + srs + '&width=' + width + '&height=' + height + '&info_format=application/json' +
           '&x=' + i + '&y=' + j + '&';


    var bbox = sw.x + ',' + sw.y + ',' + ne.x + ',' + ne.y;
    url += 'bbox=' + bbox + '&';

    if (useProxy) {
        url = corsProxy.getURL(url);
    }

    return when(loadJson(url), function(json) {
        return json;
    }, function (e) {
        // If something goes wrong, try requesting XML instead of GeoJSON.  Then try to interpret it.
        url = url.replace('info_format=application/json', 'info_format=text/xml');
        return loadXML(url);
    });
}

function selectFeatureLeaflet(viewer, latlng) {
    var dataSources = viewer.context.nowViewing.items;

    var pickedLocation = new Cartographic(CesiumMath.toRadians(latlng.lng), CesiumMath.toRadians(latlng.lat));
    var pickedXY = viewer.map.latLngToContainerPoint(latlng, viewer.map.getZoom());
    var bounds = viewer.map.getBounds();
    var extent = new Rectangle(CesiumMath.toRadians(bounds.getWest()), CesiumMath.toRadians(bounds.getSouth()), CesiumMath.toRadians(bounds.getEast()), CesiumMath.toRadians(bounds.getNorth()));

    var promises = [];
    for (var i = dataSources.length - 1; i >=0 ; --i) {
        var dataSource = dataSources[i];
        if (dataSource.type !== 'wms') {
            continue;
        }
        var useProxy = corsProxy.shouldUseProxy(dataSource.url);
        promises.push(getWmsFeatureInfo(dataSource.url, useProxy, dataSource.layers, extent, viewer.map.getSize().x, viewer.map.getSize().y, pickedXY.x, pickedXY.y, true));
    }

    if (promises.length === 0) {
        return;
    }

    selectFeatures(promises, viewer.map, latlng);
}

function formatPopup(title, text) {
    return '<h3><center>'+title+'</center></h3>'+text;
}

function selectFeatures(promises, viewer, latlng) {
    var nextPromiseIndex = 0;
    var popup;

    function waitForNextLayersResponse() {
        if (nextPromiseIndex >= promises.length) {
            popup.setContent(formatPopup('None', 'No features found.'));
            return;
        }

        when(promises[nextPromiseIndex++], function(result) {
            function findGoodIdProperty(properties) {
                for (var key in properties) {
                    if (properties.hasOwnProperty(key) && properties[key]) {
                        if (/name/i.test(key) || /title/i.test(key)) {
                            return properties[key];
                        }
                    }
                }

                return undefined;
            }

            function describe(properties) {
                var html = '<table class="cesium-infoBox-defaultTable">';
                for ( var key in properties) {
                    if (properties.hasOwnProperty(key)) {
                        var value = properties[key];
                        if (defined(value)) {
                            if (typeof value === 'object') {
                                html += '<tr><td>' + key + '</td><td>' + describe(value) + '</td></tr>';
                            } else {
                                html += '<tr><td>' + key + '</td><td>' + value + '</td></tr>';
                            }
                        }
                    }
                }
                html += '</table>';
                return html;
            }

            // Handle MapInfo MXP.  This is ugly.
            if (result instanceof Document || defined(result.xml)) {
                var json = $.xml2json(result);

                // xml2json returns namespaced property names in IE9.
                if (json['mxp:FeatureCollection']) {
                    json.FeatureCollection = json['mxp:FeatureCollection'];
                    if (json.FeatureCollection['mxp:FeatureMembers']) {
                        json.FeatureCollection.FeatureMembers = json.FeatureCollection['mxp:FeatureMembers'];
                        if (json.FeatureCollection.FeatureMembers['mxp:Feature']) {
                            json.FeatureCollection.FeatureMembers.Feature = json.FeatureCollection.FeatureMembers['mxp:Feature'];
                            if (json.FeatureCollection.FeatureMembers.Feature['mxp:Val']) {
                                json.FeatureCollection.FeatureMembers.Feature.Val = json.FeatureCollection.FeatureMembers.Feature['mxp:Val'];
                            }
                        }
                    }
                }

                var properties;
                if (json.FeatureCollection &&
                    json.FeatureCollection.FeatureMembers && 
                    json.FeatureCollection.FeatureMembers.Feature && 
                    json.FeatureCollection.FeatureMembers.Feature.Val) {

                    properties = {};
                    result = {
                        features : [
                            {
                                properties : properties
                            }
                        ]
                    };

                    var vals = json.FeatureCollection.FeatureMembers.Feature.Val;
                    for (var i = 0; i < vals.length; ++i) {
                        properties[vals[i].ref] = vals[i].text;
                    }
                } else if (json.FIELDS) {
                    properties = {};
                    result = {
                        features : [
                            {
                                properties : properties
                            }
                        ]
                    };

                    var fields = json.FIELDS;
                    for (var field in fields) {
                        if (fields.hasOwnProperty(field)) {
                            properties[field] = fields[field];
                        }
                    }
                }
            }

            if (!defined(result) || !defined(result.features) || result.features.length === 0) {
                waitForNextLayersResponse();
                return;
            }

            // Show information for the first selected feature.
            var feature = result.features[0];
            if (defined(feature)) {
                popup.setContent( formatPopup( findGoodIdProperty(feature.properties), describe(feature.properties) ));
            } else {
                popup.setContent(formatPopup( 'None', 'No features found.'));
            }
        }, function() {
            waitForNextLayersResponse();
        });
    }

    waitForNextLayersResponse();

    // Add placeholder information to the infobox so the user knows something is happening.
    var title = '<h3><center>None</center></h3>';
    popup = L.popup({maxHeight: 520})
        .setLatLng(latlng)
        .setContent(formatPopup('None', 'Loading WMS feature information...'))
        .openOn(viewer);
}

module.exports = AusGlobeViewer;<|MERGE_RESOLUTION|>--- conflicted
+++ resolved
@@ -308,14 +308,8 @@
     this.viewer = undefined;
     this.map = undefined;
 
-<<<<<<< HEAD
+
     this.context = context;
-=======
-            that.ckanWhitelist = whitelist.match(/[^\r\n]+/g);
-            if (!that.ckanWhitelist || that.ckanWhitelist.length === 0) {
-                that.ckanWhitelist = undefined;
-            }
->>>>>>> 8aee06d9
 
     this.catalog = catalog;
 
@@ -732,16 +726,11 @@
 };
 
 AusGlobeViewer.prototype.selectViewer = function(bCesium) {
-<<<<<<< HEAD
     this.context.beforeViewerChanged.raiseEvent();
 
-    var bnds;
-    var rect;
-=======
     var bnds, rect;
     var timeline = {}; 
     var cam = this.initialCamera;
->>>>>>> 8aee06d9
 
     var that = this;
 
@@ -835,13 +824,10 @@
         this._navigationWidget.showTilt = false;
         document.getElementById('ausglobe-title-position').style.visibility = 'hidden';
 
-<<<<<<< HEAD
         //redisplay data
         this.map = map;
         this.context.leafletMap = map;
 
-=======
->>>>>>> 8aee06d9
         this.captureCanvas = function() {
             var that = this;
             if (that.startup) {
