--- conflicted
+++ resolved
@@ -1890,11 +1890,6 @@
     }
 
     var that = this;
-<<<<<<< HEAD
-    loadText(request, undefined).then ( function(text) {
-        that.handleCapabilitiesRequest(text, description);
-        callback(description);
-=======
     loadText(request, undefined, description.username, description.password).then ( function(text) {
         var promise = that.handleCapabilitiesRequest(text, description);
         if (promise) {
@@ -1904,7 +1899,6 @@
         } else {
             callback(description);
         }
->>>>>>> df5af282
     }, function(err) {
         loadErrorResponse(err);
     });
