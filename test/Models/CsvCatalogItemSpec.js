'use strict';

/*global require,describe,it,expect,beforeEach,fail*/
var clone = require('terriajs-cesium/Source/Core/clone');
var Color = require('terriajs-cesium/Source/Core/Color');
var JulianDate = require('terriajs-cesium/Source/Core/JulianDate');
var Rectangle = require('terriajs-cesium/Source/Core/Rectangle');

var CatalogItem = require('../../lib/Models/CatalogItem');
var CsvCatalogItem = require('../../lib/Models/CsvCatalogItem');
var ImageryLayerCatalogItem = require('../../lib/Models/ImageryLayerCatalogItem');
var ImageryProviderHooks = require('../../lib/Map/ImageryProviderHooks');
var sinon = require('sinon');
var TableStyle = require('../../lib/Models/TableStyle');
var Terria = require('../../lib/Models/Terria');
var URI = require('urijs');
var VarType = require('../../lib/Map/VarType');

var greenTableStyle = new TableStyle({
    'colorMap': [
        {
            'offset': 0,
            'color': 'rgba(0, 64, 0, 1.00)'
        },
        {
            'offset': 1,
            'color': 'rgba(0, 255, 0, 1.00)'
        }
    ]
});

describe('CsvCatalogItem with lat and lon', function() {

    var terria;
    var csvItem;

    beforeEach(function() {
        terria = new Terria({
            baseUrl: './'
        });
        csvItem = new CsvCatalogItem(terria);
    });

    it('has sensible type and typeName', function() {
        expect(csvItem.type).toBe('csv');
        expect(csvItem.typeName).toBe('Comma-Separated Values (CSV)');
    });

    it('throws if constructed without a Terria instance', function() {
        expect(function() {
            var viewModel = new CsvCatalogItem(); // jshint ignore:line
        }).toThrow();
    });

    it('can be constructed', function() {
        expect(csvItem).toBeDefined();
    });

    it('is derived from CatalogItem', function() {
        expect(csvItem instanceof CatalogItem).toBe(true);
    });

    it('can update from json', function() {
        var dataStr = 'col1, col2\ntest, 0';
        csvItem.updateFromJson({
            name: 'Name',
            description: 'Description',
            rectangle: [-10, 10, -20, 20],
            url: 'http://my.csv.com/test.csv',
            data: dataStr,
            dataSourceUrl: 'none',
            dataCustodian: 'Data Custodian',
        });

        expect(csvItem.name).toBe('Name');
        expect(csvItem.description).toBe('Description');
        expect(csvItem.rectangle).toEqual(Rectangle.fromDegrees(-10, 10, -20, 20));
        expect(csvItem.type).toBe('csv');
        expect(csvItem.url.indexOf('http://my.csv.com/test.csv')).toBe(0);
        expect(csvItem.data.indexOf(dataStr)).toBe(0);
        expect(csvItem.dataCustodian).toBe('Data Custodian');
        expect(csvItem.dataSourceUrl).toBe('none');
    });

    it('uses reasonable defaults for updateFromJson', function() {
        csvItem.updateFromJson({});

        expect(csvItem.name).toBe('Unnamed Item');
        expect(csvItem.description).toBe('');
        expect(csvItem.rectangle).toBeUndefined();
        expect(csvItem.type).toBe('csv');
        expect(csvItem.url).toBeUndefined();
        expect(csvItem.data).toBeUndefined();
        expect(csvItem.dataSourceUrl).toBeUndefined();
        expect(csvItem.dataCustodian).toBeUndefined();
    });

    it('can be round-tripped with serializeToJson and updateFromJson', function() {
        var dataStr = 'col1, col2\ntest, 0';
        csvItem.updateFromJson({
            name: 'Name',
            id: 'Id',
            description: 'Description',
            rectangle: [-10, 10, -20, 20],
            url: 'http://my.csv.com/test.csv',
            data: dataStr,
            dataSourceUrl: 'none',
            dataCustodian: 'Data Custodian',
            dataUrl: 'http://my.csv.com/test.csv',
            dataUrlType: 'direct'
        });

        var json = csvItem.serializeToJson();

        var reconstructed = new CsvCatalogItem(terria);
        reconstructed.updateFromJson(json);

        expect(reconstructed).toEqual(csvItem);
    });

    it('is correctly loading csv data from a file', function(done) {
        csvItem.url = 'test/csv/minimal.csv';
        csvItem.load().then(function() {
            expect(csvItem.dataSource).toBeDefined();
            expect(csvItem.dataSource.tableStructure).toBeDefined();
            expect(csvItem.dataSource.tableStructure.columns.length).toEqual(5);
        }).otherwise(fail).then(done);
    });

    it('is able to generate a Legend', function(done) {
        csvItem.url = 'test/csv/minimal.csv';
        csvItem.load().then(function() {
            expect(csvItem.legendUrl).toBeDefined();
            expect(csvItem.legendUrl.mimeType).toBe('image/png');
            expect(csvItem.legendUrl.url).toBeDefined();
        }).otherwise(fail).then(done);
    });

    it('identifies "lat" and "lon" fields', function(done) {
        csvItem.updateFromJson( { data: 'lat,lon,value\n-37,145,10' });
        csvItem.load().then(function() {
            expect(csvItem.dataSource.tableStructure.hasLatitudeAndLongitude).toBe(true);
        }).otherwise(fail).then(done);
    });

    it('identifies "latitude" and "longitude" fields', function(done) {
        csvItem.updateFromJson( { data: 'latitude,longitude,value\n-37,145,10' });
        csvItem.load().then(function() {
            expect(csvItem.dataSource.tableStructure.hasLatitudeAndLongitude).toBe(true);
        }).otherwise(fail).then(done);
    });

    it('does not mistakenly identify "latvian" and "lone_person" fields', function(done) {
        csvItem.updateFromJson( { data: 'latvian,lone_person,lat,lon,value\n-37,145,-37,145,10' });
        csvItem.load().then(function() {
            expect(csvItem.dataSource.tableStructure.columnsByType[VarType.LON][0].name).toEqual('lon');
            expect(csvItem.dataSource.tableStructure.columnsByType[VarType.LAT][0].name).toEqual('lat');
        }).otherwise(fail).then(done);
    });

    it('handles numeric fields containing (quoted) thousands commas', function(done) {
        csvItem.updateFromJson({data: 'lat,lon,value\n-37,145,"1,000"\n-38,145,"234,567.89"'});
        csvItem.load().then(function() {
            var tableStructure = csvItem.dataSource.tableStructure;
            expect(tableStructure.hasLatitudeAndLongitude).toBe(true);
            expect(tableStructure.columns[2].values[0]).toEqual(1000);
            expect(tableStructure.columns[2].values[1]).toBeCloseTo(234567.89, 2);
        }).otherwise(fail).then(done);
    });

    it('handles enum fields', function(done) {
        csvItem.url = 'test/csv/lat_lon_enum.csv';
        csvItem.load().then(function() {
            expect(csvItem.dataSource.tableStructure.activeItems[0].name).toBe('enum');
        }).otherwise(fail).then(done);
    });

    it('sets active variable to dataVariable if provided', function(done) {
        csvItem.url = 'test/csv/lat_lon_enum_val.csv';
        csvItem._tableStyle = new TableStyle({
            dataVariable: 'val'
        });
        csvItem.load().then(function() {
            expect(csvItem.dataSource.tableStructure.activeItems[0].name).toBe('val');
        }).otherwise(fail).then(done);
    });

    it('colors enum fields the same (only) when the value is the same', function(done) {
        csvItem.url = 'test/csv/lat_lon_enum.csv';
        csvItem.load().then(function() {
            function cval(i) { return csvItem.dataSource.entities.values[i]._point._color._value; }
            expect(cval(0)).not.toEqual(cval(1));
            expect(cval(0)).not.toEqual(cval(2));
            expect(cval(0)).not.toEqual(cval(3));
            expect(cval(0)).toEqual(cval(4));
            expect(cval(1)).toEqual(cval(3));
        }).otherwise(fail).then(done);
    });

    it('handles no data variable', function(done) {
        csvItem.url = 'test/csv/lat_lon_novals.csv';
        csvItem.load().then(function() {
            expect(csvItem.dataSource.tableStructure.activeItems.length).toEqual(0);
            expect(csvItem.dataSource.tableStructure.columns.length).toEqual(2);
            expect(csvItem.dataSource.tableStructure.columns[0].values.length).toEqual(5);
        }).otherwise(fail).then(done);
    });

    it('supports dates', function(done) {
        csvItem.url = 'test/csv/lat_long_enum_moving_date.csv';
        csvItem.load().then(function() {
            var j = JulianDate.fromIso8601;
            var source = csvItem.dataSource;
            expect(source.tableStructure.columns[0].values.length).toEqual(13);
            expect(source.tableStructure.columnsByType[VarType.TIME].length).toEqual(1);
            expect(source.tableStructure.columnsByType[VarType.TIME][0].julianDates[0]).toEqual(j('2015-08-01'));
            // Test that an entity exists at the expected dates.
            var features = source.entities.values;
            var featureDates = features.map(getPropertiesDate);
            expect(featureDates.indexOf('2015-07-31')).toBe(-1);  // no such dates in the input file
            expect(featureDates.indexOf('2015-08-07')).toBe(-1);
            var earlyFeature = features[featureDates.indexOf('2015-08-01')];
            // The date '2015-08-01' appears to be interpreted as starting at midnight in the local time zone (at least on Chrome).
            // Eg. in Sydney summer, JulianDate.toIso8601(earlyFeature.availability.start) returns "2015-07-31T14:00:00Z".
            expect(earlyFeature.availability.contains(j('2015-08-01'))).toBe(true);
            // Also test the duration of the interval is just under one day (the time between input rows).
            var durationInSeconds = JulianDate.secondsDifference(earlyFeature.availability.stop, earlyFeature.availability.start);
            expect(durationInSeconds).toBeGreaterThan(23 * 3600);  // more than 23 hours
            expect(durationInSeconds).toBeLessThan(24 * 3600);  // but less than 24 hours
        }).otherwise(fail).then(done);
    });

    it('supports dates and very long displayDuration', function(done) {
        var sevenDaysInMinutes = 60 * 24 * 7;
        csvItem.url = 'test/csv/lat_long_enum_moving_date.csv';
        csvItem._tableStyle = new TableStyle({displayDuration: sevenDaysInMinutes});
        csvItem.load().then(function() {
            // Now, the features' availabilities should persist for 7 days, not just under 1 day.
            var features = csvItem.dataSource.entities.values;
            var featureDates = features.map(getPropertiesDate);
            var earlyFeature = features[featureDates.indexOf('2015-08-01')];
            expect(earlyFeature.availability.contains(JulianDate.fromIso8601('2015-08-01T12:00:00Z'))).toBe(true);
            var durationInSeconds = JulianDate.secondsDifference(earlyFeature.availability.stop, earlyFeature.availability.start);
            expect(durationInSeconds).toEqual(sevenDaysInMinutes * 60);
        }).otherwise(fail).then(done);
    });

    it('supports dates sorted randomly', function(done) {
        // Now that we use availability to establish when entities exist, this is not much of a test.
        // Could delete, or change it to test something more useful.
        csvItem.url = 'test/csv/lat_lon_enum_moving_date_unsorted.csv';
        csvItem.load().then(function() {
            var j = JulianDate.fromIso8601;
            var source = csvItem.dataSource;
            expect(source.tableStructure.columns[0].values.length).toEqual(13);
            expect(source.tableStructure.columnsByType[VarType.TIME].length).toEqual(1);
            expect(source.tableStructure.columnsByType[VarType.TIME][0].julianDates[0]).toEqual(j('2015-08-05'));
            // Test that an entity exists at the expected dates.
            var features = source.entities.values;
            var featureDates = features.map(getPropertiesDate);
            expect(featureDates.indexOf('2015-07-31')).toBe(-1);  // no such dates in the input file
            expect(featureDates.indexOf('2015-08-07')).toBe(-1);
            var earlyFeature = features[featureDates.indexOf('2015-08-01')];
            // The date '2015-08-01' appears to be interpreted as starting at midnight in the local time zone (at least on Chrome).
            // Eg. in Sydney summer, JulianDate.toIso8601(earlyFeature.availability.start) returns "2015-07-31T14:00:00Z".
            expect(earlyFeature.availability.contains(j('2015-08-01'))).toBe(true);
            // Also test the duration of the interval is just under one day (the time between input rows).
            var durationInSeconds = JulianDate.secondsDifference(earlyFeature.availability.stop, earlyFeature.availability.start);
            expect(durationInSeconds).toBeGreaterThan(23 * 3600);  // more than 23 hours
            expect(durationInSeconds).toBeLessThan(24 * 3600);  // but less than 24 hours
        }).otherwise(fail).then(done);
    });

    it('has the right values in descriptions for feature picking', function(done) {
        csvItem.url = 'test/csv/lat_lon_enum.csv';
        csvItem.load().then(function() {
            function desc(i) { return csvItem.dataSource.entities.values[i].description._value; }
            expect(desc(0)).toContain('hello');
            expect(desc(1)).toContain('boots');
        }).otherwise(fail).then(done);
    });

    it('has a blank in the description table for a missing number', function(done) {
        csvItem.url = 'test/missingNumberFormatting.csv';
        return csvItem.load().then(function() {
            var entities = csvItem.dataSource.entities.values;
            expect(entities.length).toBe(2);
            expect(entities[0].description.getValue()).toMatch('<td>Vals</td><td[^>]*>10</td>');
            expect(entities[1].description.getValue()).toMatch('<td>Vals</td><td[^>]*></td>');
        }).otherwise(fail).then(done);
    });

    it('scales points to a size ratio of 300% if scaleByValue true and respects scale value', function(done) {
        csvItem.url = 'test/csv/lat_lon_val.csv';
        csvItem._tableStyle = new TableStyle({scale: 5, scaleByValue: true });
        return csvItem.load().then(function() {
            var pixelSizes = csvItem.dataSource.entities.values.map(function(e) { return e.point._pixelSize._value; });
            csvItem._minPix = Math.min.apply(null, pixelSizes);
            csvItem._maxPix = Math.max.apply(null, pixelSizes);
            // we don't want to be too prescriptive, but by default the largest object should be 150% normal, smallest is 50%, so 3x difference.
            expect(csvItem._maxPix).toEqual(csvItem._minPix * 3);
        }).then(function(minMax) {
            var csvItem2 = new CsvCatalogItem(terria);
            csvItem2._tableStyle = new TableStyle({scale: 10, scaleByValue: true });
            csvItem2.url = 'test/csv/lat_lon_val.csv';
            return csvItem2.load().yield(csvItem2);
        }).then(function(csvItem2) {
                var pixelSizes = csvItem2.dataSource.entities.values.map(function(e) { return e.point._pixelSize._value; });
                var minPix = Math.min.apply(null, pixelSizes);
                var maxPix = Math.max.apply(null, pixelSizes);
                // again, we don't specify the base size, but x10 things should be twice as big as x5 things.
                expect(maxPix).toEqual(csvItem._maxPix * 2);
                expect(minPix).toEqual(csvItem._minPix * 2);
            })
            .otherwise(fail).then(done);
    });

    it('supports replaceWithNullValues', function(done) {
        csvItem.url = 'test/csv/lat_lon_badvalue.csv';
        csvItem._tableStyle = new TableStyle({replaceWithNullValues: ['bad']});
        csvItem.load().then(function() {
            var valueColumn = csvItem.tableStructure.columns[2];
            expect(valueColumn.values[0]).toEqual(5);
            expect(valueColumn.values[1]).toEqual(null);
            expect(valueColumn.values[2]).toEqual(0);
        }).otherwise(fail).then(done);
    });

<<<<<<< HEAD
    it('colors null the same as zero by default', function(done) {
=======
    it('supports replaceWithZeroValues', function(done) {
        csvItem.url = 'test/csv/lat_lon_badvalue.csv';
        csvItem._tableStyle = new TableStyle({replaceWithZeroValues: ['bad']});
        csvItem.load().then(function() {
            var valueColumn = csvItem.tableStructure.columns[2];
            expect(valueColumn.values[0]).toEqual(5);
            expect(valueColumn.values[1]).toEqual(0);
            expect(valueColumn.values[2]).toEqual(0);
        }).otherwise(fail).then(done);
    });

    it('defaults to blanks in numeric columns being zero', function(done) {
        csvItem.url = 'test/csv/lat_lon_blankvalue.csv';
        csvItem.load().then(function() {
            var valueColumn = csvItem.tableStructure.columns[2];
            expect(valueColumn.values[0]).toEqual(5);
            expect(valueColumn.values[1]).toEqual(0);
            expect(valueColumn.values[2]).toEqual(0);
        }).otherwise(fail).then(done);
    });

    it('does not color null the same as zero', function(done) {
>>>>>>> 8ec0bc14
        csvItem.url = 'test/csv/lat_lon_badvalue.csv';
        csvItem._tableStyle = new TableStyle({replaceWithNullValues: ['bad']});
        csvItem.load().then(function() {
            function cval(i) { return csvItem.dataSource.entities.values[i]._point._color._value; }
<<<<<<< HEAD
            expect(cval(1)).toEqual(cval(2));
=======
            expect(cval(1)).not.toEqual(cval(2));
>>>>>>> 8ec0bc14
        }).otherwise(fail).then(done);
    });

    it('supports nullColor', function(done) {
        csvItem.url = 'test/csv/lat_lon_badvalue.csv';
        csvItem._tableStyle = new TableStyle({
            replaceWithNullValues: ['bad'],
            nullColor: '#A0B0C0'
        });
        var nullColor = new Color(160/255, 176/255, 192/255, 1);
        csvItem.load().then(function() {
            function cval(i) { return csvItem.dataSource.entities.values[i]._point._color._value; }
            expect(cval(1)).toEqual(nullColor);
            // This next expectation checks that zeros and null values are differently colored, and that
            // null values do not lead to coloring getting out of sync with values.
            expect(cval(2)).not.toEqual(nullColor);
        }).otherwise(fail).then(done);
    });

    it('works with nulls in a range not including zero', function(done) {
        csvItem.url = 'test/csv/lat_lon_nullvalue.csv';
        csvItem.load().then(function() {
            function cval(i) { return csvItem.dataSource.entities.values[i]._point._color._value; }
            expect(cval(1)).toEqual(cval(0));  // colors null (row 2) the same as the lowest-value point (row 1).
        }).otherwise(fail).then(done);
    });

    // Removed: not clear that this is correct behaviour, and it's failing.
    // xit('renders a point with no value in transparent black', function(done) {
    //     csvItem.url = 'test/missingNumberFormatting.csv';
    //     return csvItem.load().then(function() {
    //         var entities = csvItem.dataSource.entities.values;
    //         expect(entities.length).toBe(2);
    //         expect(entities[0].point.color.getValue()).not.toEqual(new Color(0.0, 0.0, 0.0, 0.0));
    //         expect(entities[1].point.color.getValue()).toEqual(new Color(0.0, 0.0, 0.0, 0.0));
    //         done();
    //     });
    // });
});

// eg. use as entities.map(getPropertiesDate) to just get the dates of the entities.
function getPropertiesDate(obj) {
    return obj.properties.date;
}

// eg. use as regions.map(getId) to just get the ids of the regions.
function getId(obj) {
    return obj.id;
}

describe('CsvCatalogItem with region mapping', function() {

    var terria;
    var csvItem;
    beforeEach(function() {
        terria = new Terria({
            baseUrl: './',
            regionMappingDefinitionsUrl: 'test/csv/regionMapping.json'
        });
        csvItem = new CsvCatalogItem(terria);
        console.log('Note - this test requires an internet connection.');

        // Instead of directly inspecting the recoloring function (which is a private and inaccessible variable),
        // get it from this function call.
        // This unfortunately makes the test depend on an implementation detail.
        spyOn(ImageryProviderHooks, 'addRecolorFunc');

        // Also, for feature detection, spy on this call; the second argument is the regionImageryProvider.
        // This unfortunately makes the test depend on an implementation detail.
        spyOn(ImageryLayerCatalogItem, 'enableLayer');
    });

    it('does not think a lat-lon csv has regions', function(done) {
        csvItem.url = 'test/csv/lat_long_enum_moving_date.csv';
        csvItem.load().then(function() {
            expect(csvItem.regionMapping).toBeUndefined();
        }).otherwise(fail).then(done);
    });

    it('does not use region mapping when regions present with lat and lon', function(done) {
        csvItem.url = 'test/csv/lat_lon_enum_postcode.csv';
        csvItem.load().then(function() {
            expect(csvItem.regionMapping).toBeUndefined();
        }).otherwise(fail).then(done);
    });

    it('detects LGAs by code', function(done) {
        csvItem.updateFromJson({data: 'lga_code,value\n31000,1'});
        csvItem.load().then(function() {
            var regionDetails = csvItem.regionMapping.regionDetails;
            expect(regionDetails).toBeDefined();
            var regionDetail = regionDetails[0];
            expect(regionDetail.column.name).toEqual('lga_code');
            expect(regionDetail.regionProvider.regionType).toEqual('LGA');
        }).otherwise(fail).then(done);
    });

    it('matches LGAs by code', function(done) {
        csvItem.updateFromJson({data: 'lga_code,value\n31000,1'});
        csvItem.load().then(function() {
            csvItem.regionMapping.enable();  // The recolorFunction call is only made once the layer is enabled.
            var regionDetails = csvItem.regionMapping.regionDetails;
            expect(regionDetails).toBeDefined();
            var regionDetail = regionDetails[0];
            var recolorFunction = ImageryProviderHooks.addRecolorFunc.calls.argsFor(0)[1];
            var indexOfThisRegion = regionDetail.regionProvider.regions.map(getId).indexOf(31000);
            expect(recolorFunction(indexOfThisRegion)[0]).toBeDefined(); // Test that at least one rgba component is defined.
            expect(recolorFunction(indexOfThisRegion)).not.toEqual([0, 0, 0, 0]); // And that the color is not all zeros.
        }).otherwise(fail).then(done);
    });

    it('matches LGAs by names in various formats', function(done) {
        // City of Melbourne is not actually a region, but melbourne is. Same with Sydney (S) and sydney. But test they work anyway.
        csvItem.updateFromJson({data: 'lga_name,value\nCity of Melbourne,1\nGreater Geelong,2\nSydney (S),3'});
        csvItem.load().then(function() {
            csvItem.regionMapping.enable();
            var regionDetails = csvItem.regionMapping.regionDetails;
            expect(regionDetails).toBeDefined();
            var regionDetail = regionDetails[0];
            var recolorFunction = ImageryProviderHooks.addRecolorFunc.calls.argsFor(0)[1];
            var regionNames = regionDetail.regionProvider.regions.map(getId);
            expect(recolorFunction(regionNames.indexOf('bogan'))).not.toBeDefined(); // Test that we didn't try to recolor other regions.
            expect(recolorFunction(regionNames.indexOf('melbourne'))[0]).toBeDefined(); // Test that at least one rgba component is defined.
            expect(recolorFunction(regionNames.indexOf('melbourne'))).not.toEqual([0, 0, 0, 0]); // And that the color is not all zeros.
            expect(recolorFunction(regionNames.indexOf('greater geelong'))[0]).toBeDefined(); // Test that at least one rgba component is defined.
            expect(recolorFunction(regionNames.indexOf('greater geelong'))).not.toEqual([0, 0, 0, 0]); // And that the color is not all zeros.
            expect(recolorFunction(regionNames.indexOf('sydney'))[0]).toBeDefined(); // Test that at least one rgba component is defined.
            expect(recolorFunction(regionNames.indexOf('sydney'))).not.toEqual([0, 0, 0, 0]); // And that the color is not all zeros.
        }).otherwise(fail).then(done);
    });

    // TODO: What is this testing?
    xit('matches numeric state IDs with regexes', function(done) {
        csvItem.updateFromJson({data: 'state,value\n3,30\n4,40\n5,50,\n8,80\n9,90'});
        csvItem.load().then(function() {
            csvItem.regionMapping.enable();
            var regionDetails = csvItem.regionMapping.regionDetails;
            expect(regionDetails).toBeDefined();
            var regionDetail = regionDetails[0];
            var regionNames = regionDetail.regionProvider.regions.map(getId);
            // TODO: This is the old test, which doesn't really have an equivalent in the new csv refactor:
            // expect(csvItem.dataSource.dataset.variables.state.regionCodes).toEqual(["queensland", "south australia", "western australia", "other territories"]);
            // Possibly something like this?  However, this fails - it includes tasmania and not queensland.
            var names = csvItem.dataSource.tableStructure.columns[0].values.map(function(id) { return regionNames[id] });
            expect(names).toEqual(["queensland", "south australia", "western australia", "other territories"]);
        }).otherwise(fail).then(done);
    });

    // I think this would be better as a test of RegionProvider?
    // it('matches SA4s', function(done) {
    //     csvItem.updateFromJson({data: 'sa4,value\n209,correct'});
    //     csvItem.load().then(function() {
    //         csvItem.regionMapping.enable();
    //         return csvItem.dataSource.regionPromise.then(function(regionDetails) {
    //             expect(regionDetails).toBeDefined();
    //             // There is no "rowPropertiesByCode" method any more.
    //             expect(csvItem.rowPropertiesByCode(209).value).toBe('correct');
    //         }).otherwise(fail);
    //     }).otherwise(fail).then(done);
    // });

    it('respects tableStyle color ramping for regions', function(done) {
        csvItem.updateFromJson({
            data: 'lga_name,value\nmelbourne,0\ngreater geelong,5\nsydney,10',
            tableStyle: greenTableStyle
        });
        csvItem.load().then(function() {
            csvItem.regionMapping.enable();
            var regionDetails = csvItem.regionMapping.regionDetails;
            expect(regionDetails).toBeDefined();
            var regionDetail = regionDetails[0];
            var recolorFunction = ImageryProviderHooks.addRecolorFunc.calls.argsFor(0)[1];
            var regionNames = regionDetail.regionProvider.regions.map(getId);
            // Require the green value to range from 64 to 255, but do not require a linear mapping.
            expect(recolorFunction(regionNames.indexOf('melbourne'))).toEqual([0, 64, 0, 255]);
            expect(recolorFunction(regionNames.indexOf('greater geelong'))[1]).toBeGreaterThan(64);
            expect(recolorFunction(regionNames.indexOf('greater geelong'))[1]).toBeLessThan(255);
            expect(recolorFunction(regionNames.indexOf('sydney'))).toEqual([0, 255, 0, 255]);
        }).otherwise(fail).then(done);
    });

    it('uses the requested region mapping column, not just the first one', function(done) {
        // The column names in postcode_lga_val_enum.csv are: lga_name, val1, enum, postcode.
        var revisedGreenTableStyle = clone(greenTableStyle);
        revisedGreenTableStyle.regionType = 'poa';
        revisedGreenTableStyle.regionVariable = 'postcode';
        csvItem.updateFromJson({
            url: 'test/csv/postcode_lga_val_enum.csv',
            tableStyle: revisedGreenTableStyle
        });
        csvItem.load().then(function() {
            var regionDetails = csvItem.regionMapping.regionDetails;
            expect(regionDetails).toBeDefined();
            expect(csvItem.tableStructure.columnsByType[VarType.REGION][0].name).toBe('postcode');
        }).otherwise(fail).then(done);

    });

    it('can default to an enum field', function(done) {
        csvItem.url = 'test/csv/postcode_enum.csv';
        csvItem.load().then(function() {
            var regionDetails = csvItem.regionMapping.regionDetails;
            expect(regionDetails).toBeDefined();
            expect(csvItem.tableStructure.activeItems[0].name).toBe('enum');
        }).otherwise(fail).then(done);
    });

    it('handles region-mapped CSVs with no data variable', function(done) {
        csvItem.url = 'test/csv/postcode_novals.csv';
        csvItem.load().then(function() {
            var regionDetails = csvItem.regionMapping.regionDetails;
            expect(regionDetails).toBeDefined();
            expect(csvItem.tableStructure.activeItems.length).toEqual(0);
            expect(csvItem.tableStructure.columns[0].values.length).toBeGreaterThan(1);
        }).otherwise(fail).then(done);
    });

    it('chooses the leftmost data column when none specified', function(done) {
        csvItem.url = 'test/csv/val_enum_postcode.csv';
        csvItem.load().then(function() {
            var regionDetails = csvItem.regionMapping.regionDetails;
            expect(regionDetails).toBeDefined();
            expect(csvItem.tableStructure.activeItems[0].name).toEqual('val1');
        }).otherwise(fail).then(done);
    });

    it('handles LGA names with states for disambiguation', function(done) {
        csvItem.updateFromJson({
            url: 'test/csv/lga_state_disambig.csv',
            tableStyle: new TableStyle({dataVariable: 'StateCapital'})
        });
        csvItem.load().then(function() {
            var regionDetails = csvItem.regionMapping.regionDetails;
            expect(regionDetails).toBeDefined();
            var regionDetail = regionDetails[0];
            expect(regionDetail.disambigColumn).toBeDefined();
            expect(regionDetail.disambigColumn.name).toEqual('State');
            // The following test is much more rigorous.
        }).otherwise(fail).then(done);
    });

    it('supports region-mapped files with dates', function(done) {
        csvItem.updateFromJson({
            url: 'test/csv/postcode_date_value.csv'
        });
        csvItem.load().then(function() {
            var regionMapping = csvItem.regionMapping;
            var j = JulianDate.fromIso8601;
            regionMapping._catalogItem.terria.clock.currentTime = j('2015-08-08');
            regionMapping.enable();
            var regionDetails = regionMapping.regionDetails;
            expect(regionDetails).toBeDefined();
            var regionDetail = regionDetails[0];
            expect(csvItem.tableStructure.columns[0].values.length).toEqual(10);
            expect(csvItem.tableStructure.columnsByType[VarType.TIME].length).toEqual(1);
            expect(csvItem.tableStructure.columnsByType[VarType.TIME][0].julianDates[0]).toEqual(j('2015-08-07'));
            // Test that the right regions have been colored (since the datasource doesn't expose the entities).
            // On 2015-08-07, only postcodes 3121 and 3122 have values. On neighboring dates, so do 3123 and 3124.
            var recolorFunction = ImageryProviderHooks.addRecolorFunc.calls.argsFor(0)[1];
            var regionNames = regionDetail.regionProvider.regions.map(getId);

            expect(recolorFunction(regionNames.indexOf('3121'))).toBeDefined();
            expect(recolorFunction(regionNames.indexOf('3122'))).toBeDefined();
            expect(recolorFunction(regionNames.indexOf('3123'))).not.toBeDefined();
            expect(recolorFunction(regionNames.indexOf('3124'))).not.toBeDefined();
        }).otherwise(fail).then(done);
    });

    it('supports region-mapped files with displayDuration and dates', function(done) {
        csvItem.updateFromJson({
            url: 'test/csv/postcode_date_value.csv',
            tableStyle: new TableStyle({ displayDuration: 60 * 6 }) // 6 hours
        });
        csvItem.load().then(function() {
            var regionMapping = csvItem.regionMapping;
            var j = JulianDate.fromIso8601;
            var nineOclock = j('2015-08-08'); // midnight local time
            JulianDate.addHours(nineOclock, 9, nineOclock);
            regionMapping._catalogItem.terria.clock.currentTime = nineOclock;
            regionMapping.enable();
            var regionDetails = regionMapping.regionDetails;
            expect(regionDetails).toBeDefined();
            var regionDetail = regionDetails[0];
            expect(csvItem.tableStructure.columns[0].values.length).toEqual(10);
            expect(csvItem.tableStructure.columnsByType[VarType.TIME].length).toEqual(1);
            expect(csvItem.tableStructure.columnsByType[VarType.TIME][0].julianDates[0]).toEqual(j('2015-08-07'));
            // Test that no regions have been colored, since at 9am we are more than 6 hours past the start date of any row.
            var recolorFunction = ImageryProviderHooks.addRecolorFunc.calls.argsFor(0)[1];
            var regionNames = regionDetail.regionProvider.regions.map(getId);

            expect(recolorFunction(regionNames.indexOf('3121'))).not.toBeDefined();
            expect(recolorFunction(regionNames.indexOf('3122'))).not.toBeDefined();
            expect(recolorFunction(regionNames.indexOf('3123'))).not.toBeDefined();
            expect(recolorFunction(regionNames.indexOf('3124'))).not.toBeDefined();
        }).otherwise(fail).then(done);
    });

    it('is less than 2000 characters when serialised to JSON then URLEncoded', function(done) {
        csvItem.url = 'test/csv/postcode_enum.csv';
        csvItem.load().then(function() {
            var url = encodeURIComponent(JSON.stringify(csvItem.serializeToJson()));
            expect(url.length).toBeLessThan(2000);
        }).otherwise(fail).then(done);
    });

    describe('and feature picking', function() {
        var fakeServer;

        beforeEach(function() {
            sinon.xhr.supportsCORS = true; // force Sinon to use XMLHttpRequest even on IE9
            fakeServer = sinon.fakeServer.create();
            fakeServer.autoRespond = true;

            fakeServer.xhr.useFilters = true;
            fakeServer.xhr.addFilter(function(method, url, async, username, password) {
                // Allow requests for local files.
                var uri = new URI(url);
                var protocol = uri.protocol();
                return !protocol && url.indexOf('//') !== 0;
            });

            fakeServer.respond(function(request) {
                fail('Unhandled request to URL: ' + request.url);
            });
        });

        afterEach(function() {
            fakeServer.xhr.filters.length = 0;
            fakeServer.restore();
        });

        it('works', function(done) {
            fakeServer.respondWith(
                'GET',
                'http://regionmap-dev.nationalmap.nicta.com.au/region_map/ows?transparent=true&format=image%2Fpng&exceptions=application%2Fvnd.ogc.se_xml&styles=&tiled=true&service=WMS&version=1.1.1&request=GetFeatureInfo&layers=region_map%3AFID_POA_2011_AUST&srs=EPSG%3A3857&bbox=16143500.373829227%2C-4559315.8631541915%2C16153284.31344973%2C-4549531.923533689&width=256&height=256&query_layers=region_map%3AFID_POA_2011_AUST&x=217&y=199&info_format=application%2Fjson',
                JSON.stringify({
                    "type": "FeatureCollection",
                    "features": [{
                        "type": "Feature",
                        "id": "FID_POA_2011_AUST.766",
                        "geometry": {
                            "type": "MultiPolygon",
                            "coordinates": []
                        },
                        "geometry_name": "the_geom",
                        "properties": {
                            "FID": 765,
                            "POA_CODE": "3124",
                            "POA_NAME": "3124",
                            "SQKM": 7.29156648352383
                        }
                    }],
                    "crs": {
                        "type": "name",
                        "properties": {
                            "name": "urn:ogc:def:crs:EPSG::4326"
                        }
                    }
                })
            );
            csvItem.url = 'test/csv/postcode_val_enum.csv';
            csvItem.load().then(function() {
                csvItem.regionMapping.enable(); // Required to create an imagery layer.
                var regionDetails = csvItem.regionMapping.regionDetails;
                expect(regionDetails).toBeDefined();
                // We are spying on calls to ImageryLayerCatalogItem.enableLayer; the argument[1] is the regionImageryProvider.
                // This unfortunately makes the test depend on an implementation detail.
                var regionImageryProvider = ImageryLayerCatalogItem.enableLayer.calls.argsFor(0)[1];
                expect(regionImageryProvider).toBeDefined();
                return regionImageryProvider.pickFeatures(3698, 2513, 12, 2.5323739090365693, -0.6604719122857645);
            }).then(function(r) {
                expect(r[0].name).toEqual("3124");
                expect(r[0].description).toContain("42.42");
                expect(r[0].description).toContain("the universe");
            }).otherwise(fail).then(done);
        });

        it('works with fuzzy matching', function(done) {
            fakeServer.respondWith(
                'GET',
                'http://regionmap-dev.nationalmap.nicta.com.au/region_map/ows?transparent=true&format=image%2Fpng&exceptions=application%2Fvnd.ogc.se_xml&styles=&tiled=true&service=WMS&version=1.1.1&request=GetFeatureInfo&layers=region_map%3AFID_LGA_2011_AUST&srs=EPSG%3A3857&bbox=16143500.373829227%2C-4559315.8631541915%2C16153284.31344973%2C-4549531.923533689&width=256&height=256&query_layers=region_map%3AFID_LGA_2011_AUST&x=217&y=199&info_format=application%2Fjson',
                JSON.stringify({
                    "type": "FeatureCollection",
                    "features": [{
                        "type": "Feature",
                        "id": "FID_LGA_2011_AUST.163",
                        "geometry": {
                            "type": "MultiPolygon",
                            "coordinates": []
                        },
                        "geometry_name": "the_geom",
                        "properties": {
                            "FID": 162,
                            "LGA_CODE11": "21110",
                            "LGA_NAME11": "Boroondara (C)",
                            "STE_CODE11": "2",
                            "STE_NAME11": "Victoria",
                            "AREA_SQKM": 60.1808559111785
                        }
                    }],
                    "crs": {
                        "type": "name",
                        "properties": {
                            "name": "urn:ogc:def:crs:EPSG::4326"
                        }
                    }
                })
            );
            csvItem.url = 'test/csv/lga_fuzzy_val.csv';
            csvItem.load().then(function() {
                csvItem.regionMapping.enable(); // Required to create an imagery layer.
                var regionDetails = csvItem.regionMapping.regionDetails;
                expect(regionDetails).toBeDefined();
                // We are spying on calls to ImageryLayerCatalogItem.enableLayer; the argument[1] is the regionImageryProvider.
                // This unfortunately makes the test depend on an implementation detail.
                var regionImageryProvider = ImageryLayerCatalogItem.enableLayer.calls.argsFor(0)[1];
                expect(regionImageryProvider).toBeDefined();
                return regionImageryProvider.pickFeatures(3698, 2513, 12, 2.5323739090365693, -0.6604719122857645);
            }).then(function(r) {
                expect(r[0].name).toEqual("Boroondara (C)");
                expect(r[0].description).toContain("42.42");
                expect(r[0].description).toContain("the universe");
            }).otherwise(fail).then(done);
        });

        it('works with disambiguated LGA names like Wellington, VIC', function(done) {
            fakeServer.respondWith(
                'GET',
                'http://regionmap-dev.nationalmap.nicta.com.au/region_map/ows?transparent=true&format=image%2Fpng&exceptions=application%2Fvnd.ogc.se_xml&styles=&tiled=true&service=WMS&version=1.1.1&request=GetFeatureInfo&layers=region_map%3AFID_LGA_2011_AUST&srs=EPSG%3A3857&bbox=16437018.562444303%2C-3913575.8482010253%2C16593561.59637234%2C-3757032.814272985&width=256&height=256&query_layers=region_map%3AFID_LGA_2011_AUST&x=249&y=135&info_format=application%2Fjson',
                JSON.stringify({
                    "type": "FeatureCollection",
                    "features": [{
                        "type": "Feature",
                        "id": "FID_LGA_2011_AUST.143",
                        "geometry": {
                            "type": "MultiPolygon",
                            "coordinates": []
                        },
                        "geometry_name": "the_geom",
                        "properties": {
                            "FID": 142,
                            "LGA_CODE11": "18150",
                            "LGA_NAME11": "Wellington (A)",
                            "STE_CODE11": "1",
                            "STE_NAME11": "New South Wales",
                            "AREA_SQKM": 4110.08848071889
                        }
                    }],
                    "crs": {
                        "type": "name",
                        "properties": {
                            "name": "urn:ogc:def:crs:EPSG::4326"
                        }
                    }
                })
            );
            // Use a regular expression for this URL because IE9 has ~1e-10 differences in the bbox parameter.
            fakeServer.respondWith(
                'GET',
                new RegExp('http://regionmap-dev\\.nationalmap\\.nicta\\.com\\.au/region_map/ows\\?transparent=true&format=image%2Fpng&exceptions=application%2Fvnd\\.ogc\\.se_xml&styles=&tiled=true&service=WMS&version=1\\.1\\.1&request=GetFeatureInfo&layers=region_map%3AFID_LGA_2011_AUST&srs=EPSG%3A3857&bbox=16280475\\.5285162\\d\\d%2C-4618019\\.5008772\\d\\d%2C16358747\\.0454802\\d\\d%2C-4539747\\.9839131\\d\\d&width=256&height=256&query_layers=region_map%3AFID_LGA_2011_AUST&x=126&y=58&info_format=application%2Fjson'),
                JSON.stringify({
                    "type": "FeatureCollection",
                    "features": [{
                        "type": "Feature",
                        "id": "FID_LGA_2011_AUST.225",
                        "geometry": {
                            "type": "MultiPolygon",
                            "coordinates": []
                        },
                        "geometry_name": "the_geom",
                        "properties": {
                            "FID": 224,
                            "LGA_CODE11": "26810",
                            "LGA_NAME11": "Wellington (S)",
                            "STE_CODE11": "2",
                            "STE_NAME11": "Victoria",
                            "AREA_SQKM": 10817.3680807268
                        }
                    }],
                    "crs": {
                        "type": "name",
                        "properties": {
                            "name": "urn:ogc:def:crs:EPSG::4326"
                        }
                    }
                })
            );
            csvItem.url = 'test/csv/lga_state_disambig.csv';
            csvItem.load().then(function() {
                csvItem.regionMapping.enable(); // Required to create an imagery provider.
                var regionDetails = csvItem.regionMapping.regionDetails;
                expect(regionDetails).toBeDefined();
                // We are spying on calls to ImageryLayerCatalogItem.enableLayer; the second argument is the regionImageryProvider.
                // This unfortunately makes the test depend on an implementation detail.
                var regionImageryProvider = ImageryLayerCatalogItem.enableLayer.calls.argsFor(0)[1];
                expect(regionImageryProvider).toBeDefined();
                return regionImageryProvider.pickFeatures(464, 314, 9, 2.558613543017636, -0.6605448031188106);
            }).then(function(r) {
                expect(r[0].name).toEqual("Wellington (S)");
                expect(r[0].description).toContain("Wellington"); // leaving it open whether it should show server-side ID or provided value
                expect(r[0].description).toContain("Melbourne");
            }).then(function() {
                var regionImageryProvider = ImageryLayerCatalogItem.enableLayer.calls.argsFor(0)[1];
                return regionImageryProvider.pickFeatures(233, 152, 8, 2.600997237149669, -0.5686381345023742);
            }).then(function(r) {
                expect(r[0].name).toEqual("Wellington (A)");
                expect(r[0].description).toContain("Wellington");
                expect(r[0].description).toContain("Sydney");
            }).otherwise(fail).then(done);
        });

    });

});<|MERGE_RESOLUTION|>--- conflicted
+++ resolved
@@ -326,9 +326,6 @@
         }).otherwise(fail).then(done);
     });
 
-<<<<<<< HEAD
-    it('colors null the same as zero by default', function(done) {
-=======
     it('supports replaceWithZeroValues', function(done) {
         csvItem.url = 'test/csv/lat_lon_badvalue.csv';
         csvItem._tableStyle = new TableStyle({replaceWithZeroValues: ['bad']});
@@ -351,16 +348,11 @@
     });
 
     it('does not color null the same as zero', function(done) {
->>>>>>> 8ec0bc14
         csvItem.url = 'test/csv/lat_lon_badvalue.csv';
         csvItem._tableStyle = new TableStyle({replaceWithNullValues: ['bad']});
         csvItem.load().then(function() {
             function cval(i) { return csvItem.dataSource.entities.values[i]._point._color._value; }
-<<<<<<< HEAD
-            expect(cval(1)).toEqual(cval(2));
-=======
             expect(cval(1)).not.toEqual(cval(2));
->>>>>>> 8ec0bc14
         }).otherwise(fail).then(done);
     });
 
