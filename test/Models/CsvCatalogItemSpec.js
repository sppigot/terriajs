--- conflicted
+++ resolved
@@ -19,28 +19,12 @@
 var greenTableStyle;
 var fakeServer;
 
-<<<<<<< HEAD
 describe('CsvCatalogItem', function() {
     beforeEach(function() {
         terria = new Terria({
             baseUrl: './',
             regionMappingDefinitionsUrl: 'test/csv/regionMapping.json',
         });
-=======
-    });
-    csvItem = new CsvCatalogItem(terria);
-
-    greenTableStyle = new TableStyle ({
-        "colorMap": [
-        {
-            "offset": 0,
-            "color": "rgba(0, 64, 0, 1.00)"
-        }, {
-            "offset": 1,
-            "color": "rgba(0, 255, 0, 1.00)"
-        } ]
-    });
->>>>>>> a07ecb9b
 
         csvItem = new CsvCatalogItem(terria);
 
@@ -235,11 +219,7 @@
     });
 
     it('respects tableStyle color ramping for regions', function(done) {
-<<<<<<< HEAD
-        csvItem.updateFromJson({
-=======
-        csvItem.updateFromJson( {
->>>>>>> a07ecb9b
+        csvItem.updateFromJson({
             data: 'lga_name,value\nCity of Melbourne,0\nGreater Geelong,5\nSydney (S),10',
             tableStyle: greenTableStyle
         });
@@ -257,11 +237,7 @@
     it('uses the requested region mapping column, not just the first one', function(done) {
         greenTableStyle.regionType = 'poa';
         greenTableStyle.regionVariable = 'postcode';
-<<<<<<< HEAD
-        csvItem.updateFromJson({
-=======
-        csvItem.updateFromJson( {
->>>>>>> a07ecb9b
+        csvItem.updateFromJson({
             url: 'test/csv/postcode_lga_val_enum.csv',
             tableStyle: greenTableStyle
         });
@@ -488,26 +464,18 @@
             scaleByValue: true
         });
         return csvItem.load().then(function() {
-<<<<<<< HEAD
-                var pixelSizes = csvItem.dataSource.entities.values.map(function(e) {
-                    return e.point._pixelSize._value;
-                });
+                var pixelSizes = csvItem.dataSource.entities.values.map(function(e) { return e.point._pixelSize._value; });
                 csvItem._minPix = Math.min.apply(null, pixelSizes);
                 csvItem._maxPix = Math.max.apply(null, pixelSizes);
                 // we don't want to be too prescriptive, but by default the largest object should be 150% normal, smallest is 50%, so 3x difference.
                 expect(csvItem._maxPix).toEqual(csvItem._minPix * 3);
             }).then(function(minMax) {
                 var csvItem2 = new CsvCatalogItem(terria);
-                csvItem2.tableStyle = new TableStyle({
-                    scale: 10,
-                    scaleByValue: true
-                });
+                csvItem2.tableStyle = new TableStyle({ scale: 10, scaleByValue: true });
                 csvItem2.url = 'test/csv/lat_lon_val.csv';
                 return csvItem2.load().yield(csvItem2);
             }).then(function(csvItem2) {
-                var pixelSizes = csvItem2.dataSource.entities.values.map(function(e) {
-                    return e.point._pixelSize._value;
-                });
+                var pixelSizes = csvItem2.dataSource.entities.values.map(function(e) { return e.point._pixelSize._value; });
                 var minPix = Math.min.apply(null, pixelSizes);
                 var maxPix = Math.max.apply(null, pixelSizes);
                 // again, we don't specify the base size, but x10 things should be twice as big as x5 things.
@@ -515,27 +483,6 @@
                 expect(minPix).toEqual(csvItem._minPix * 2);
             })
             .otherwise(fail).then(done);
-=======
-            var pixelSizes = csvItem.dataSource.entities.values.map(function(e) { return e.point._pixelSize._value; });
-            csvItem._minPix = Math.min.apply(null, pixelSizes);
-            csvItem._maxPix = Math.max.apply(null, pixelSizes);
-            // we don't want to be too prescriptive, but by default the largest object should be 150% normal, smallest is 50%, so 3x difference.
-            expect(csvItem._maxPix).toEqual(csvItem._minPix * 3);
-        }).then(function(minMax) {
-            var csvItem2 = new CsvCatalogItem(terria);
-            csvItem2.tableStyle = new TableStyle({ scale: 10, scaleByValue: true });
-            csvItem2.url = 'test/csv/lat_lon_val.csv';
-            return csvItem2.load().yield(csvItem2);
-        }).then(function(csvItem2) {
-            var pixelSizes = csvItem2.dataSource.entities.values.map(function(e) { return e.point._pixelSize._value; });
-            var minPix = Math.min.apply(null, pixelSizes);
-            var maxPix = Math.max.apply(null, pixelSizes);
-            // again, we don't specify the base size, but x10 things should be twice as big as x5 things.
-            expect(maxPix).toEqual(csvItem._maxPix * 2);
-            expect(minPix).toEqual(csvItem._minPix * 2);
-        })
-        .otherwise(fail).then(done);
->>>>>>> a07ecb9b
     });
     // Removed: not clear that this is correct behaviour, and it's failing.
     xit('renders a point with no value in transparent black', function(done) {
@@ -549,7 +496,6 @@
         });
     });
 
-<<<<<<< HEAD
     describe('feature picking', function() {
         beforeEach(function() {
             sinon.xhr.supportsCORS = true; // force Sinon to use XMLHttpRequest even on IE9
@@ -744,6 +690,4 @@
             }).otherwise(fail).then(done);
         });
     });
-=======
->>>>>>> a07ecb9b
 });