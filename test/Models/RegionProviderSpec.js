--- conflicted
+++ resolved
@@ -8,11 +8,10 @@
 var sinon = require('sinon');
 var URI = require('urijs');
 
-<<<<<<< HEAD
 // This test would be nice, but regionProvider.processRegionIds is no longer exposed in the API.
 // We could test it by loading in some json via loadRegionIDs instead.
 // 
-// describe('RegionProvider', function() {
+// describe('RegionProvider indices', function() {
 
 //     var terria;
 //     var regionProviderList;
@@ -40,36 +39,9 @@
 
 // });
 
-describe('RegionProvider parsing', function() {
-
-    var terria;
-    var regionProviderList;
-    var regionProvider;
-
-    beforeEach(function() {
-            terria = new Terria({
-                baseUrl: './',
-                regionMappingDefinitionsUrl: 'test/csv/regionMapping.json'
-            });
-            regionProviderList = new RegionProviderList(terria);
-            regionProvider = new RegionProvider('CED', { 
-                regionProp: 'CED_CODE', 
-                layerName: 'region_map:FID_CED_2011_AUST',
-                server: 'http://regionmap-dev.nationalmap.nicta.com.au/region_map/ows'
-            });
-            console.log('Note - this test requires an internet connection.');
-    });
-
-    it('parses WFS xml correctly', function(done) {
-        regionProvider.loadRegionIDs().then(function(json) {
-            expect(regionProvider.regions.length).toEqual(168);
-        }).otherwise(fail).then(done);
-    });
-
-=======
 describe('RegionProvider', function() {
     var terria;
-    var rpl, ced;
+    var regionProviderList, regionProvider;
     var fakeServer;
 
     beforeEach(function() {
@@ -108,8 +80,8 @@
             baseUrl: './',
             regionMappingDefinitionsUrl: 'test/csv/regionMapping.json'
         });
-        rpl = new RegionProviderList(terria);
-        ced = new RegionProvider('CED', {
+        regionProviderList = new RegionProviderList(terria);
+        regionProvider = new RegionProvider('CED', {
             regionProp: 'CED_CODE',
             layerName: 'region_map:FID_CED_2011_AUST',
             server: 'http://regionmap-dev.nationalmap.nicta.com.au/region_map/ows'
@@ -123,9 +95,8 @@
     });
 
     it('parses WFS xml correctly', function(done) {
-        ced.loadRegionIDs().then(function(json) {
-            expect(ced.regions.length).toEqual(3);
+        regionProvider.loadRegionIDs().then(function(json) {
+            expect(regionProvider.regions.length).toEqual(3);
         }).otherwise(fail).then(done);
     });
->>>>>>> dd29485c
 });