'use strict';

/*global require,describe,xdescribe,it,expect,beforeEach*/
var Cesium = require('../../lib/Models/Cesium');
var Color = require('terriajs-cesium/Source/Core/Color');
var Entity = require('terriajs-cesium/Source/DataSources/Entity');
var GeoJsonDataSource = require('terriajs-cesium/Source/DataSources/GeoJsonDataSource');
var loadJson = require('terriajs-cesium/Source/Core/loadJson');
var Terria = require('../../lib/Models/Terria');
var CesiumWidget = require('terriajs-cesium/Source/Widgets/CesiumWidget/CesiumWidget');
var supportsWebGL = require('../../lib/Core/supportsWebGL');

var TileCoordinatesImageryProvider = require('terriajs-cesium/Source/Scene/TileCoordinatesImageryProvider');
var ImageryLayer = require('terriajs-cesium/Source/Scene/ImageryLayer');
var ImageryLayerCollection = require('terriajs-cesium/Source/Scene/ImageryLayerCollection');
var CesiumMath = require('terriajs-cesium/Source/Core/Math');
var Ellipsoid = require('terriajs-cesium/Source/Core/Ellipsoid');
var Cartographic = require('terriajs-cesium/Source/Core/Cartographic');
var when = require('terriajs-cesium/Source/ThirdParty/when');
var ImageryLayerFeatureInfo = require('terriajs-cesium/Source/Scene/ImageryLayerFeatureInfo');
var SceneTransforms = require('terriajs-cesium/Source/Scene/SceneTransforms');
var TileBoundingBox = require('terriajs-cesium/Source/Scene/TileBoundingBox');
var Rectangle = require('terriajs-cesium/Source/Core/Rectangle');
var Entity = require('terriajs-cesium/Source/DataSources/Entity');

var describeIfSupported = supportsWebGL() ? describe : xdescribe;

describeIfSupported('Cesium Model', function() {
    var terria;
    var cesium;
    var container;
    var LAT_DEGREES = 50;
    var LONG_DEGREES = 100;
    var HEIGHT = 1000;
    var LAT_RAD = CesiumMath.toRadians(LAT_DEGREES);
    var LONG_RAD = CesiumMath.toRadians(LONG_DEGREES);
    var EXPECTED_POS = Ellipsoid.WGS84.cartographicToCartesian(Cartographic.fromDegrees(LONG_DEGREES, LAT_DEGREES, HEIGHT));
    var RECTANGLE_CONTAINING_EXPECTED_POS = new Rectangle(LONG_RAD - 0.1, LAT_RAD - 0.1, LONG_RAD + 0.1, LAT_RAD + 0.1);
    var expectedPosScreenCoords;

    var imageryLayers, imageryLayerPromises;

    beforeEach(function() {
        terria = new Terria({
            baseUrl: './'
        });
        container = document.createElement('div');
        container.id = 'container';
        document.body.appendChild(container);

        spyOn(terria.tileLoadProgressEvent, 'raiseEvent');

<<<<<<< HEAD
        var cesiumWidget = new CesiumWidget(container);

        spyOn(cesiumWidget.screenSpaceEventHandler, 'setInputAction');

        cesium = new Cesium(terria, cesiumWidget);
        cesium.scene.globe._imageryLayerCollection.removeAll(true);

        expectedPosScreenCoords = SceneTransforms.wgs84ToWindowCoordinates(cesium.scene, EXPECTED_POS);

        imageryLayers = [];
        imageryLayerPromises = [];

        var IMAGERY_PROVIDER_URLS = ['http://example.com/1', 'http://example.com/2'];
        IMAGERY_PROVIDER_URLS.forEach(function(url) {
            var provider = new TileCoordinatesImageryProvider();
            provider.url = url;

            var deferred = when.defer();
            spyOn(provider, 'pickFeatures').and.returnValue(deferred.promise);
            imageryLayerPromises.push(deferred);

            var layer = new ImageryLayer(provider);
            layer._rectangle = RECTANGLE_CONTAINING_EXPECTED_POS;
            imageryLayers.push(layer);
            cesium.scene.globe._imageryLayerCollection.add(layer);
        });
=======
        cesium = new Cesium(terria, new CesiumWidget(container, {
            imageryProvider: new TileCoordinatesImageryProvider()
        }));

        terria.cesium = cesium;
>>>>>>> f2fe4621
    });

    afterEach(function() {
        cesium.viewer.destroy();
        document.body.removeChild(container);
    });

    it('should be able to reference its container', function() {
        expect(cesium.getContainer()).toBe(container);
    });

    it('should trigger terria.tileLoadProgressEvent on globe tileLoadProgressEvent', function() {
        cesium.scene.globe.tileLoadProgressEvent.raiseEvent(3);

        expect(terria.tileLoadProgressEvent.raiseEvent).toHaveBeenCalledWith(3, 3);
    });

    it('should retain the maximum length of tiles to be loaded', function() {
        cesium.scene.globe.tileLoadProgressEvent.raiseEvent(3);
        cesium.scene.globe.tileLoadProgressEvent.raiseEvent(7);
        cesium.scene.globe.tileLoadProgressEvent.raiseEvent(4);
        cesium.scene.globe.tileLoadProgressEvent.raiseEvent(2);

        expect(terria.tileLoadProgressEvent.raiseEvent).toHaveBeenCalledWith(2, 7);
    });

    it('should reset maximum length when the number of tiles to be loaded reaches 0', function() {
        cesium.scene.globe.tileLoadProgressEvent.raiseEvent(3);
        cesium.scene.globe.tileLoadProgressEvent.raiseEvent(7);
        cesium.scene.globe.tileLoadProgressEvent.raiseEvent(4);
        cesium.scene.globe.tileLoadProgressEvent.raiseEvent(0);

        expect(terria.tileLoadProgressEvent.raiseEvent.calls.mostRecent().args).toEqual([0, 0]);

        cesium.scene.globe.tileLoadProgressEvent.raiseEvent(2);

        expect(terria.tileLoadProgressEvent.raiseEvent.calls.mostRecent().args).toEqual([2, 2]);
    });

    describe('feature picking', function() {
<<<<<<< HEAD
        describe('via pickFromLocation', function() {
            it('should populate terria.pickedFeatures', function() {
                expect(terria.pickedFeatures).toBeUndefined();

                cesium.pickFromLocation({lat: LAT_DEGREES, lng: LONG_DEGREES, height: HEIGHT}, {});

                expect(terria.pickedFeatures).not.toBeUndefined();
                expect(terria.pickedFeatures.pickPosition).toEqual(EXPECTED_POS);
                expect(terria.pickedFeatures.allFeaturesAvailablePromise).not.toBeUndefined();
            });


            it('should pass tile coordinates to associated imagery provider', function() {
                cesium.pickFromLocation({lat: LAT_DEGREES, lng: LONG_DEGREES, height: HEIGHT}, {
                    'http://example.com/1': {x: 1, y: 2, level: 3},
                    'http://example.com/2': {x: 4, y: 5, level: 6}
                });

                expect(imageryLayers[0]._imageryProvider.pickFeatures.calls.argsFor(0)).toEqual([1, 2, 3, LONG_RAD, LAT_RAD]);
                expect(imageryLayers[1]._imageryProvider.pickFeatures.calls.argsFor(0)).toEqual([4, 5, 6, LONG_RAD, LAT_RAD]);
            });

            testFeatureInfoProcessing(function() {
                cesium.pickFromLocation({lat: LAT_DEGREES, lng: LONG_DEGREES, height: HEIGHT}, {
                    'http://example.com/1': {x: 1, y: 2, level: 3},
                    'http://example.com/2': {x: 4, y: 5, level: 6}
                });
            });

            it('existing features are included in pickFeatures along with ones got from imagery layers', function(done) {
                var existingFeatures = [new ImageryLayerFeatureInfo(), new ImageryLayerFeatureInfo()];

                existingFeatures[0].name = '1';
                existingFeatures[1].name = '2';

                cesium.pickFromLocation({lat: LAT_DEGREES, lng: LONG_DEGREES, height: HEIGHT}, {
                    'http://example.com/1': {
                        x: 1,
                        y: 2,
                        level: 3
                    }
                }, existingFeatures);

                var imageryLayerFeatureInfo = new ImageryLayerFeatureInfo();
                imageryLayerFeatureInfo.name = '3';
                imageryLayerPromises[0].resolve([imageryLayerFeatureInfo]);

                terria.pickedFeatures.allFeaturesAvailablePromise.then(function() {
                    expect(terria.pickedFeatures.features[0].name).toBe('1');
                    expect(terria.pickedFeatures.features[1].name).toBe('2');
                    expect(terria.pickedFeatures.features[2].name).toBe('3');
                }).then(done).otherwise(done.fail);
            });

            stateTests(function() {
                cesium.pickFromLocation({lat: LAT_DEGREES, lng: LONG_DEGREES, height: HEIGHT}, {
                    'http://example.com/1': {
                        x: 1,
                        y: 2,
                        level: 3
                    }
                });
            });

        });

        describe('via clicking the screen', function() {
            var doClick;

            beforeEach(function() {
                // There should be some way to make this work without cheating like this but I can't figure out how.
                spyOn(cesium.scene.globe, 'pick').and.returnValue(EXPECTED_POS);
                doClick = cesium.viewer.screenSpaceEventHandler.setInputAction.calls.argsFor(0)[0];

                var tile = new TileBoundingBox({
                    rectangle: RECTANGLE_CONTAINING_EXPECTED_POS
                });

                tile.data = {
                    imagery: imageryLayers.map(function(layer, i) {
                        return {
                            readyImagery: {
                                imageryLayer: layer,
                                rectangle: RECTANGLE_CONTAINING_EXPECTED_POS,
                                x: i + 1,
                                y: i + 2,
                                level: i + 3
                            },
                            textureCoordinateRectangle: {
                                x: 0.5,
                                z: 0.5,
                                y: 0.5,
                                w: 0.5
                            }
                        };
                    })
                };

                cesium.scene.globe._surface._tilesToRender = [tile];
            });

            stateTests(function() {
                doClick({position: expectedPosScreenCoords});
            });

            testFeatureInfoProcessing(function() {
                doClick({position: expectedPosScreenCoords});
            });

            it('includes vector features alongside raster ones', function(done) {
                var vectorFeatures = [{
                    id: new Entity({
                        name: 'entity1'
                    })
                }, {
                    primitive: {
                        id: new Entity({
                            name: 'entity2'
                        })
                    }
                }];

                spyOn(cesium.scene, 'drillPick').and.returnValue(vectorFeatures);

                var rasterFeature = new ImageryLayerFeatureInfo();
                rasterFeature.name = 'entity3';
                imageryLayerPromises[0].resolve([rasterFeature]);
                imageryLayerPromises[1].resolve([]);

                doClick({position: expectedPosScreenCoords});

                terria.pickedFeatures.allFeaturesAvailablePromise.then(function() {
                    expect(cesium.scene.drillPick).toHaveBeenCalledWith(expectedPosScreenCoords);

                    expect(terria.pickedFeatures.features[0].name).toBe('entity1');
                    expect(terria.pickedFeatures.features[1].name).toBe('entity2');
                    expect(terria.pickedFeatures.features[2].name).toBe('entity3');
                }).then(done).otherwise(done.fail);
            });

            it('records tile coordinates when getting raster features', function(done) {
                doClick({position: expectedPosScreenCoords});

                imageryLayerPromises[0].resolve([]);
                imageryLayerPromises[1].resolve([]);

                terria.pickedFeatures.allFeaturesAvailablePromise.then(function() {
                    expect(terria.pickedFeatures.providerCoords['http://example.com/1']).toEqual({
                        x: 1,
                        y: 2,
                        level: 3
                    });
                    expect(terria.pickedFeatures.providerCoords['http://example.com/2']).toEqual({
                        x: 2,
                        y: 3,
                        level: 4
                    });
                }).then(done).otherwise(done.fail);
            });
        });
    });

    function testFeatureInfoProcessing(beforeFn) {
        describe('correctly processes feature info', function() {
            beforeEach(beforeFn);

            it('from imagery providers to a single list of entities', function(done) {
                var featureInfo1 = new ImageryLayerFeatureInfo();
                var featureInfo2 = new ImageryLayerFeatureInfo();
                var featureInfo3 = new ImageryLayerFeatureInfo();

                featureInfo1.name = 'name1';
                featureInfo2.name = 'name2';
                featureInfo3.name = 'name3';

                imageryLayerPromises[0].resolve([featureInfo1]);
                imageryLayerPromises[1].resolve([featureInfo2, featureInfo3]);

                terria.pickedFeatures.allFeaturesAvailablePromise.then(function() {
                    expect(terria.pickedFeatures.features[0].name).toBe('name2');
                    expect(terria.pickedFeatures.features[1].name).toBe('name3');
                    expect(terria.pickedFeatures.features[2].name).toBe('name1');

                    expect(terria.pickedFeatures.features[0].imageryLayer).toBe(imageryLayers[1]);
                    expect(terria.pickedFeatures.features[1].imageryLayer).toBe(imageryLayers[1]);
                    expect(terria.pickedFeatures.features[2].imageryLayer).toBe(imageryLayers[0]);
                }).then(done).otherwise(done.fail);
            });

            it('from an ImageryLayerFeatureInfo into an Entity', function(done) {
                var featureInfo = new ImageryLayerFeatureInfo();

                featureInfo.name = 'name1';
                featureInfo.description = 'a description';
                featureInfo.properties = {};
                featureInfo.position = Cartographic.fromDegrees(LONG_DEGREES, LAT_DEGREES, HEIGHT);
                featureInfo.coords = {x: 1, y: 2, level: 3};

                imageryLayerPromises[0].resolve([featureInfo]);
                imageryLayerPromises[1].resolve([]);

                terria.pickedFeatures.allFeaturesAvailablePromise.then(function() {
                    var entity = terria.pickedFeatures.features[0];

                    expect(entity.id).toBe('name1');
                    expect(entity.name).toBe('name1');
                    expect(entity.properties).toBe(featureInfo.properties);
                    expect(entity.imageryLayer).toBe(imageryLayers[0]);
                    expect(entity.position._value).toEqual(EXPECTED_POS);
                    expect(entity.coords).toEqual({x: 1, y: 2, level: 3});

                    done();
                }).otherwise(done.fail);
            });
        });
    }

    function stateTests(beforeFn) {
        describe('sets state', function() {
            beforeEach(beforeFn);

            it('to loading while load is in progress', function(done) {
                expect(terria.pickedFeatures.isLoading).toBe(true);

                imageryLayerPromises[0].resolve([]);
                imageryLayerPromises[1].resolve([]);

                terria.pickedFeatures.allFeaturesAvailablePromise.then(function() {
                    expect(terria.pickedFeatures.isLoading).toBe(false);
                    done();
                });
            });

            it('to not loading and error if error occurs', function(done) {
                imageryLayerPromises[0].reject(new Error('test'));

                terria.pickedFeatures.allFeaturesAvailablePromise.then(function() {
                    expect(terria.pickedFeatures.isLoading).toBe(false);
                    expect(terria.pickedFeatures.error).toBeDefined();
                    done();
                });
            });
        });
    }
=======
        it('should create GeoJSON for polygon when a rasterized polygon feature is selected', function(done) {
            loadJson('test/GeoJSON/polygon.geojson').then(function(polygonGeoJson) {
                var entity = new Entity();
                entity.data = polygonGeoJson;

                terria.selectedFeature = entity;

                expect(terria.cesium._highlightPromise).toBeDefined();
                expect(terria.cesium._removeHighlightCallback).toBeDefined();

                return terria.cesium._highlightPromise.then(function() {
                    expect(terria.dataSources.length).toBe(1);
                    expect(terria.dataSources.get(0) instanceof GeoJsonDataSource).toBe(true);
                });
            }).then(done).otherwise(done.fail);
        });

        it('should create GeoJSON for polyline when a rasterized polyline feature is selected', function(done) {
            loadJson('test/GeoJSON/polyline.geojson').then(function(polylineGeoJson) {
                var entity = new Entity();
                entity.data = polylineGeoJson;

                terria.selectedFeature = entity;

                expect(terria.cesium._highlightPromise).toBeDefined();
                expect(terria.cesium._removeHighlightCallback).toBeDefined();

                return terria.cesium._highlightPromise.then(function() {
                    expect(terria.dataSources.length).toBe(1);
                    expect(terria.dataSources.get(0) instanceof GeoJsonDataSource).toBe(true);
                });
            }).then(done).otherwise(done.fail);
        });

        it('should update the style of a vector polygon when selected', function(done) {
            GeoJsonDataSource.load('test/GeoJSON/polygon.geojson').then(function(dataSource) {
                terria.dataSources.add(dataSource);

                var entity = dataSource.entities.values[0];

                terria.selectedFeature = entity;
                expect(entity.polygon.outlineColor.getValue()).toEqual(Color.WHITE);

                terria.selectedFeature = undefined;
                expect(entity.polygon.outlineColor.getValue()).not.toEqual(Color.WHITE);
            }).then(done).otherwise(done.fail);
        });

        it('should update the style of a vector polyline when selected', function(done) {
            GeoJsonDataSource.load('test/GeoJSON/polyline.geojson').then(function(dataSource) {
                terria.dataSources.add(dataSource);

                var entity = dataSource.entities.values[0];

                terria.selectedFeature = entity;
                expect(entity.polyline.width.getValue()).toEqual(2);

                terria.selectedFeature = undefined;
                expect(entity.polyline.width.getValue()).not.toEqual(2);
            }).then(done).otherwise(done.fail);
        });
    });
>>>>>>> f2fe4621
});<|MERGE_RESOLUTION|>--- conflicted
+++ resolved
@@ -50,7 +50,6 @@
 
         spyOn(terria.tileLoadProgressEvent, 'raiseEvent');
 
-<<<<<<< HEAD
         var cesiumWidget = new CesiumWidget(container);
 
         spyOn(cesiumWidget.screenSpaceEventHandler, 'setInputAction');
@@ -77,13 +76,8 @@
             imageryLayers.push(layer);
             cesium.scene.globe._imageryLayerCollection.add(layer);
         });
-=======
-        cesium = new Cesium(terria, new CesiumWidget(container, {
-            imageryProvider: new TileCoordinatesImageryProvider()
-        }));
 
         terria.cesium = cesium;
->>>>>>> f2fe4621
     });
 
     afterEach(function() {
@@ -124,7 +118,6 @@
     });
 
     describe('feature picking', function() {
-<<<<<<< HEAD
         describe('via pickFromLocation', function() {
             it('should populate terria.pickedFeatures', function() {
                 expect(terria.pickedFeatures).toBeUndefined();
@@ -287,6 +280,68 @@
         });
     });
 
+    it('should create GeoJSON for polygon when a rasterized polygon feature is selected', function(done) {
+        loadJson('test/GeoJSON/polygon.geojson').then(function(polygonGeoJson) {
+            var entity = new Entity();
+            entity.data = polygonGeoJson;
+
+            terria.selectedFeature = entity;
+
+            expect(terria.cesium._highlightPromise).toBeDefined();
+            expect(terria.cesium._removeHighlightCallback).toBeDefined();
+
+            return terria.cesium._highlightPromise.then(function() {
+                expect(terria.dataSources.length).toBe(1);
+                expect(terria.dataSources.get(0) instanceof GeoJsonDataSource).toBe(true);
+            });
+        }).then(done).otherwise(done.fail);
+    });
+
+    it('should create GeoJSON for polyline when a rasterized polyline feature is selected', function(done) {
+        loadJson('test/GeoJSON/polyline.geojson').then(function(polylineGeoJson) {
+            var entity = new Entity();
+            entity.data = polylineGeoJson;
+
+            terria.selectedFeature = entity;
+
+            expect(terria.cesium._highlightPromise).toBeDefined();
+            expect(terria.cesium._removeHighlightCallback).toBeDefined();
+
+            return terria.cesium._highlightPromise.then(function() {
+                expect(terria.dataSources.length).toBe(1);
+                expect(terria.dataSources.get(0) instanceof GeoJsonDataSource).toBe(true);
+            });
+        }).then(done).otherwise(done.fail);
+    });
+
+    it('should update the style of a vector polygon when selected', function(done) {
+        GeoJsonDataSource.load('test/GeoJSON/polygon.geojson').then(function(dataSource) {
+            terria.dataSources.add(dataSource);
+
+            var entity = dataSource.entities.values[0];
+
+            terria.selectedFeature = entity;
+            expect(entity.polygon.outlineColor.getValue()).toEqual(Color.WHITE);
+
+            terria.selectedFeature = undefined;
+            expect(entity.polygon.outlineColor.getValue()).not.toEqual(Color.WHITE);
+        }).then(done).otherwise(done.fail);
+    });
+
+    it('should update the style of a vector polyline when selected', function(done) {
+        GeoJsonDataSource.load('test/GeoJSON/polyline.geojson').then(function(dataSource) {
+            terria.dataSources.add(dataSource);
+
+            var entity = dataSource.entities.values[0];
+
+            terria.selectedFeature = entity;
+            expect(entity.polyline.width.getValue()).toEqual(2);
+
+            terria.selectedFeature = undefined;
+            expect(entity.polyline.width.getValue()).not.toEqual(2);
+        }).then(done).otherwise(done.fail);
+    });
+
     function testFeatureInfoProcessing(beforeFn) {
         describe('correctly processes feature info', function() {
             beforeEach(beforeFn);
@@ -369,68 +424,4 @@
             });
         });
     }
-=======
-        it('should create GeoJSON for polygon when a rasterized polygon feature is selected', function(done) {
-            loadJson('test/GeoJSON/polygon.geojson').then(function(polygonGeoJson) {
-                var entity = new Entity();
-                entity.data = polygonGeoJson;
-
-                terria.selectedFeature = entity;
-
-                expect(terria.cesium._highlightPromise).toBeDefined();
-                expect(terria.cesium._removeHighlightCallback).toBeDefined();
-
-                return terria.cesium._highlightPromise.then(function() {
-                    expect(terria.dataSources.length).toBe(1);
-                    expect(terria.dataSources.get(0) instanceof GeoJsonDataSource).toBe(true);
-                });
-            }).then(done).otherwise(done.fail);
-        });
-
-        it('should create GeoJSON for polyline when a rasterized polyline feature is selected', function(done) {
-            loadJson('test/GeoJSON/polyline.geojson').then(function(polylineGeoJson) {
-                var entity = new Entity();
-                entity.data = polylineGeoJson;
-
-                terria.selectedFeature = entity;
-
-                expect(terria.cesium._highlightPromise).toBeDefined();
-                expect(terria.cesium._removeHighlightCallback).toBeDefined();
-
-                return terria.cesium._highlightPromise.then(function() {
-                    expect(terria.dataSources.length).toBe(1);
-                    expect(terria.dataSources.get(0) instanceof GeoJsonDataSource).toBe(true);
-                });
-            }).then(done).otherwise(done.fail);
-        });
-
-        it('should update the style of a vector polygon when selected', function(done) {
-            GeoJsonDataSource.load('test/GeoJSON/polygon.geojson').then(function(dataSource) {
-                terria.dataSources.add(dataSource);
-
-                var entity = dataSource.entities.values[0];
-
-                terria.selectedFeature = entity;
-                expect(entity.polygon.outlineColor.getValue()).toEqual(Color.WHITE);
-
-                terria.selectedFeature = undefined;
-                expect(entity.polygon.outlineColor.getValue()).not.toEqual(Color.WHITE);
-            }).then(done).otherwise(done.fail);
-        });
-
-        it('should update the style of a vector polyline when selected', function(done) {
-            GeoJsonDataSource.load('test/GeoJSON/polyline.geojson').then(function(dataSource) {
-                terria.dataSources.add(dataSource);
-
-                var entity = dataSource.entities.values[0];
-
-                terria.selectedFeature = entity;
-                expect(entity.polyline.width.getValue()).toEqual(2);
-
-                terria.selectedFeature = undefined;
-                expect(entity.polyline.width.getValue()).not.toEqual(2);
-            }).then(done).otherwise(done.fail);
-        });
-    });
->>>>>>> f2fe4621
 });