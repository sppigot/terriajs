{
  "name": "terriajs",
  "version": "2.1.1",
  "description": "Geospatial data visualization platform.",
  "license": "Apache-2.0",
  "repository": {
    "type": "git",
    "url": "http://github.com/TerriaJS/terriajs"
  },
  "dependencies": {
    "brfs": "^1.4.0",
    "classnames": "^2.2.3",
    "d3": "^3.5.14",
    "dompurify": "^0.7.3",
    "hammerjs": "^2.0.4",
    "html-to-react": "^0.1.2",
    "html2canvas": "0.5.0-alpha2",
    "javascript-natural-sort": "^0.7.1",
    "leaflet": "0.7.3",
    "linkify-it": "^1.2.0",
    "markdown-it": "^4.2.0",
    "mustache": "^2.2.0",
    "proj4": "^2.3.6",
    "react-addons-pure-render-mixin": "^0.14.6",
    "resolve": "^1.1.6",
    "simple-statistics": "^1.0.1",
    "terriajs-cesium": "1.18.0",
    "togeojson": "^0.9.0",
    "urijs": "^1.16.0",
    "urthecast": "^1.0.0"
  },
  "devDependencies": {
    "babel-eslint": "^4.1.6",
    "babel-preset-es2015": "^6.3.13",
    "babel-preset-react": "^6.3.13",
    "babelify": "^7.2.0",
    "browserify": "^9.0.8",
    "compression": "^1.4.3",
    "cors": "^2.5.3",
    "eslint": "^1.10.3",
    "eslint-plugin-react": "^3.15.0",
    "exorcist": "^0.1.6",
    "express": "^4.12.3",
    "generate-terriajs-schema": "^1.0.2",
    "glob": "^5.0.5",
    "glob-all": "^3.0.1",
    "gulp": "^3.8.11",
    "gulp-concat": "^2.5.2",
    "gulp-jasmine": "^2.0.1",
    "gulp-jshint": "^2.0.0-alpha2",
    "gulp-ruby-sass": "^2.0.5",
    "gulp-sourcemaps": "^1.5.2",
    "gulp-uglify": "^1.2.0",
    "gulp-util": "^3.0.4",
    "gulp-watch": "^4.2.4",
    "terriajs-jasmine-ajax": "^3.2.0",
    "jasmine-core": "^2.4.1",
    "jsdoc": "^3.3.3",
    "jshint": "2.8.x",
    "karma": "^0.13.15",
    "karma-jasmine": "^0.3.6",
    "karma-sauce-launcher": "^0.3.0",
<<<<<<< HEAD
    "kss": "^2.1.1",
    "react": "0.14.7",
    "sinon": "^1.17.2",
=======
>>>>>>> 56dca193
    "vinyl-buffer": "^1.0.0",
    "vinyl-source-stream": "^1.1.0",
    "vinyl-transform": "^1.0.0",
    "watchify": "^3.1.1",
    "yargs": "^3.7.2"
  },
  "scripts": {
    "prepublish": "bash -c \"if [ ! -d \"./wwwroot/build\" ]; then gulp prepare-cesium; fi\"",
    "postpublish": "bash -c \"git tag -a ${npm_package_version} -m \"${npm_package_version}\" && git push origin ${npm_package_version}\"",
    "postinstall": "bash -c \"if [ ! -d \"./wwwroot/build\" ]; then gulp prepare-cesium; fi\"",
    "make-schema": "gulp make-schema"
  },
  "browserify": {
    "transform": [
      [
        "babelify",
        {
          "presets": [
            "es2015",
            "react"
          ]
        }
      ],
      "brfs"
    ],
    "plugin": [
      [
        "browserify-resolutions",
        [
          "react"
        ]
      ]
    ]
  }
}<|MERGE_RESOLUTION|>--- conflicted
+++ resolved
@@ -60,12 +60,8 @@
     "karma": "^0.13.15",
     "karma-jasmine": "^0.3.6",
     "karma-sauce-launcher": "^0.3.0",
-<<<<<<< HEAD
     "kss": "^2.1.1",
     "react": "0.14.7",
-    "sinon": "^1.17.2",
-=======
->>>>>>> 56dca193
     "vinyl-buffer": "^1.0.0",
     "vinyl-source-stream": "^1.1.0",
     "vinyl-transform": "^1.0.0",
