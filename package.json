{
  "name": "terriajs",
  "version": "1.0.48",
  "description": "Geospatial data visualization platform.",
  "license": "Apache-2.0",
  "repository": {
    "type": "git",
    "url": "http://github.com/TerriaJS/terriajs"
  },
  "dependencies": {
    "brfs": "^1.4.0",
    "hammerjs": "^2.0.4",
    "html2canvas": "^0.5.0-alpha2",
    "javascript-natural-sort": "^0.7.1",
    "leaflet": "^0.7.3",
    "less": "^2.5.0",
    "less-plugin-npm-import": "^2.0.0",
    "linkify-it": "^1.2.0",
    "markdown-it": "^4.2.0",
    "mustache": "^2.2.0",
    "proj4": "^2.3.6",
    "resolve": "^1.1.6",
    "sanitize-caja": "^0.1.3",
    "terriajs-cesium": "1.15.2",
    "togeojson": "^0.9.0",
    "urijs": "^1.16.0",
    "urthecast": "^1.0.0"
  },
  "devDependencies": {
    "browserify": "^9.0.8",
    "compression": "^1.4.3",
    "cors": "^2.5.3",
    "exorcist": "^0.1.6",
    "express": "^4.12.3",
    "glob": "^5.0.5",
    "glob-all": "^3.0.1",
    "gulp": "^3.8.11",
    "gulp-concat": "^2.5.2",
    "gulp-jasmine": "^2.0.1",
    "gulp-jshint": "^2.0.0-alpha2",
    "gulp-less": "^3.0.2",
    "gulp-ruby-sass": "^2.0.5",
    "gulp-sourcemaps": "^1.5.2",
    "gulp-uglify": "^1.2.0",
    "gulp-util": "^3.0.4",
    "gulp-watch": "^4.2.4",
    "jsdoc": "^3.3.3",
<<<<<<< HEAD
    "kss": "^2.1.1",
    "react": "^0.14.3",
    "reactify": "^1.1.1",
=======
    "jshint": "2.8.x",
>>>>>>> 7318a139
    "vinyl-buffer": "^1.0.0",
    "vinyl-source-stream": "^1.1.0",
    "vinyl-transform": "^1.0.0",
    "watchify": "^3.1.1",
    "yargs": "^3.7.2",
    "sinon": "^1.17.2"
  },
  "scripts": {
    "prepublish": "bash -c \"if [ ! -d \"./wwwroot/build\" ]; then gulp prepare-cesium; fi\"",
    "postpublish": "bash -c \"git tag -a ${npm_package_version} -m \"${npm_package_version}\" && git push origin ${npm_package_version}\"",
    "postinstall": "bash -c \"if [ ! -d \"./wwwroot/build\" ]; then gulp prepare-cesium; fi\""
  },
  "browserify": {
    "transform": [
      "reactify",
      "brfs"
    ]
  }
}<|MERGE_RESOLUTION|>--- conflicted
+++ resolved
@@ -45,13 +45,10 @@
     "gulp-util": "^3.0.4",
     "gulp-watch": "^4.2.4",
     "jsdoc": "^3.3.3",
-<<<<<<< HEAD
     "kss": "^2.1.1",
     "react": "^0.14.3",
     "reactify": "^1.1.1",
-=======
     "jshint": "2.8.x",
->>>>>>> 7318a139
     "vinyl-buffer": "^1.0.0",
     "vinyl-source-stream": "^1.1.0",
     "vinyl-transform": "^1.0.0",
