--- conflicted
+++ resolved
@@ -157,11 +157,7 @@
             dataCustodian = serviceJson.documentInfo.Author;
         }
 
-<<<<<<< HEAD
-        addLayersRecursively(catalogGroup, serviceJson, layersJson, legendJson, -1, layersJson.layers, catalogGroup.items, dataCustodian);
-=======
-        addLayersRecursively(catalogGroup, serviceJson, layersJson, -1, layersJson.layers, catalogGroup, dataCustodian);
->>>>>>> e8fc88ae
+        addLayersRecursively(catalogGroup, serviceJson, layersJson, legendJson, -1, layersJson.layers, catalogGroup, dataCustodian);
     }).otherwise(function(e) {
         throw new TerriaError({
             sender: catalogGroup,
@@ -248,11 +244,7 @@
     return proxyCatalogItemUrl(catalogGroup, cleanedUrl, '1d');
 }
 
-<<<<<<< HEAD
-function addLayersRecursively(mapServiceGroup, topLevelJson, topLevelLayersJson, topLevelLegendJson, parentID, layers, items, dataCustodian) {
-=======
-function addLayersRecursively(mapServiceGroup, topLevelJson, topLevelLayersJson, parentID, layers, thisGroup, dataCustodian) {
->>>>>>> e8fc88ae
+function addLayersRecursively(mapServiceGroup, topLevelJson, topLevelLayersJson, topLevelLegendJson, parentID, layers, thisGroup, dataCustodian) {
     if (!(layers instanceof Array)) {
         layers = [layers];
     }
@@ -274,17 +266,10 @@
         if (layer.type === 'Group Layer') {
             var subGroup = new CatalogGroup(mapServiceGroup.terria);
             subGroup.name = layer.name;
-<<<<<<< HEAD
-            items.push(subGroup);
-            addLayersRecursively(mapServiceGroup, topLevelJson, topLevelLayersJson, topLevelLegendJson, layer.id, layers, subGroup.items, dataCustodian);
+            thisGroup.add(subGroup);
+            addLayersRecursively(mapServiceGroup, topLevelJson, topLevelLayersJson, topLevelLegendJson, layer.id, layers, subGroup, dataCustodian);
         } else if (layer.type === 'Feature Layer' || layer.type === 'Raster Layer' || layer.type === 'Mosaic Layer') {
-            items.push(createDataSource(mapServiceGroup, topLevelJson, topLevelLayersJson, topLevelLegendJson, layer, dataCustodian));
-=======
-            thisGroup.add(subGroup);
-            addLayersRecursively(mapServiceGroup, topLevelJson, topLevelLayersJson, layer.id, layers, subGroup, dataCustodian);
-        } else if (layer.type === 'Feature Layer' || layer.type === 'Raster Layer' || layer.type === 'Mosaic Layer') {
-            thisGroup.add(createDataSource(mapServiceGroup, topLevelJson, topLevelLayersJson, layer, dataCustodian));
->>>>>>> e8fc88ae
+            thisGroup.add(createDataSource(mapServiceGroup, topLevelJson, topLevelLayersJson, topLevelLegendJson, layer, dataCustodian));
         }
     }
 }
