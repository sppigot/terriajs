"use strict";

/*global require*/

var defaultValue = require('terriajs-cesium/Source/Core/defaultValue');
var defined = require('terriajs-cesium/Source/Core/defined');
var defineProperties = require('terriajs-cesium/Source/Core/defineProperties');
var knockout = require('terriajs-cesium/Source/ThirdParty/knockout');

var inherit = require('../Core/inherit');
var Concept = require('./Concept');
var VariableConcept = require('./VariableConcept');

/**
 * Represents a concept which contains a list of variables which can be used to change the appearance of data.
 * A DisplayVariablesConcept contains an items array of VariableConcepts.
 *
 * @alias DisplayVariablesConcept
 * @constructor
 * @extends Concept
 * @param {String} [name='Display Variable'] Display name of this concept.
 * @param {DisplayVariablesConcept~setSelected} [setSelectedFunction] The function to call when a variable is selected.
 * @param {Boolean} [allowMultiple=false] Set to true if more than one checkbox can be selected at a time. Not Implemented Yet.
 */
var DisplayVariablesConcept = function(name, setSelectedFunction, allowMultiple) {
    name = defaultValue(name, 'Display Variable');
    Concept.call(this, name);

    /**
     * Gets or sets the function to call when a variable is selected.
     * @type {DisplayVariablesConcept~setSelected}
     */
    this.setSelectedFunction = defaultValue(setSelectedFunction, function() {});

    /**
     * Gets the list of VariableConcepts contained in this group.  This property is observable.
     * @type {VariableConcept[]}
     */
    this.items = [];

    /**
     * Gets or sets a value indicating whether this concept item is currently open.  When an
     * item is open, its child items (if any) are visible.  This property is observable.
     * @type {Boolean}
     */
    this.isOpen = true;

    /**
     * Gets or sets a flag to say if this if this node is selectable.  This property is observable.
     * @type {Boolean}
     */
    this.isSelectable = false;

    /**
     * Gets or sets a function to call if the currently active variable is changed.
     * This property is observable.
     * @type {Function}
     */
    this.updateFunction = undefined;

    /**
     * Gets or sets a flag to say if more than one checkbox can be selected at a time.
     * This property is observable.
     * @type {Boolean}
     */
<<<<<<< HEAD
    this.allowMultiple = undefined;

=======
>>>>>>> d713daee
    knockout.track(this, ['name', 'items', 'isOpen', 'isSelectable', 'updateFunction']);
};

 /**
  * Function that is called when a variable is selected or unselected.
  * @callback DisplayVariablesConcept~setSelected
  * @param {String} varName The name of the selected variable.
  */

inherit(Concept, DisplayVariablesConcept);

defineProperties(DisplayVariablesConcept.prototype, {
    /**
     * Gets a value indicating whether this item has child items.
     * @type {Boolean}
     */
    hasChildren : {
        get : function() {
            return this.items.length > 0;
        }
    }
});

/**
 * Sets the {@link VariableConcept#isActive} property on all the items, taking account of whether multiple may be active.
 * Also calls this.setSelectedFunction and the updateFunction.
 * This is called by the VariableConcept's toggleActive function.
 * @param {VariableConcept} variable The variable concept to make active/inactive.
 */
DisplayVariablesConcept.prototype.toggleSelected = function(variable) {
    // Keep the {@link DataTable} (or other owner) up-to-date.
    this.setSelectedFunction(variable.name, !variable.isActive);
    // Keep other dependents such as the data source (eg. {@link CsvCatalogItem}) up-to-date.
    if (defined(this.updateFunction)) {
        this.updateFunction(variable.name, !variable.isActive);
    }
};

/**
 * Sets the {@link VariableConcept#isActive} property on all the items (only).
 * This is called by the parent once all the variable concepts are created, and you wish to set.
 * @param {String[]} selectedVariables The names of the variables to make active.
 */
DisplayVariablesConcept.prototype.setSelected = function(selectedVariables) {
    this.items.forEach( function(item) {
        item.isActive = (selectedVariables.indexOf(item.name) > -1);
    });
};

/**
 * Adds a VariableConcept to this concept's items.
 * @param {String} varName The name of the variable to add.
 */
DisplayVariablesConcept.prototype.addVariable = function(varName) {
    this.items.push(new VariableConcept(varName, this));
};

module.exports = DisplayVariablesConcept;<|MERGE_RESOLUTION|>--- conflicted
+++ resolved
@@ -58,16 +58,6 @@
      */
     this.updateFunction = undefined;
 
-    /**
-     * Gets or sets a flag to say if more than one checkbox can be selected at a time.
-     * This property is observable.
-     * @type {Boolean}
-     */
-<<<<<<< HEAD
-    this.allowMultiple = undefined;
-
-=======
->>>>>>> d713daee
     knockout.track(this, ['name', 'items', 'isOpen', 'isSelectable', 'updateFunction']);
 };
 
