'use strict';

/*global require*/

<<<<<<< HEAD
var MapError = require('../Map/MapError');
=======
var TerriaError = require('../Core/TerriaError');
>>>>>>> be761e93

/**
 * Represents an error that occurred in a model, especially an asynchronous one that cannot be raised
 * by throwing an exception because no one would be able to catch it.
 *
 * @alias ModelError
 * @constructor
 *
 * @param {Object} options Object with the following properties:
 * @param {Object} [options.sender] The object raising the error.
 * @param {String} [options.title='An error occurred'] A short title describing the error.
 * @param {String} options.message A detailed message describing the error.  This message may be HTML and it should be sanitized before display to the user.
 */
<<<<<<< HEAD
var ModelError = MapError;
=======
var ModelError = TerriaError;
>>>>>>> be761e93

module.exports = ModelError;<|MERGE_RESOLUTION|>--- conflicted
+++ resolved
@@ -2,11 +2,7 @@
 
 /*global require*/
 
-<<<<<<< HEAD
-var MapError = require('../Map/MapError');
-=======
 var TerriaError = require('../Core/TerriaError');
->>>>>>> be761e93
 
 /**
  * Represents an error that occurred in a model, especially an asynchronous one that cannot be raised
@@ -20,10 +16,6 @@
  * @param {String} [options.title='An error occurred'] A short title describing the error.
  * @param {String} options.message A detailed message describing the error.  This message may be HTML and it should be sanitized before display to the user.
  */
-<<<<<<< HEAD
-var ModelError = MapError;
-=======
 var ModelError = TerriaError;
->>>>>>> be761e93
 
 module.exports = ModelError;