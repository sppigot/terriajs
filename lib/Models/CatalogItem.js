'use strict';

/*global require*/

var CatalogMember = require('./CatalogMember');
var CesiumMath = require('terriajs-cesium/Source/Core/Math');
var clone = require('terriajs-cesium/Source/Core/clone');
var createCatalogMemberFromType = require('./createCatalogMemberFromType');
var Credit = require('terriajs-cesium/Source/Core/Credit');
var defined = require('terriajs-cesium/Source/Core/defined');
var defineProperties = require('terriajs-cesium/Source/Core/defineProperties');
var DeveloperError = require('terriajs-cesium/Source/Core/DeveloperError');
var freezeObject = require('terriajs-cesium/Source/Core/freezeObject');
var inherit = require('../Core/inherit');
var knockout = require('terriajs-cesium/Source/ThirdParty/knockout');
var LegendUrl = require('../Map/LegendUrl');
var Metadata = require('./Metadata');
var raiseErrorOnRejectedPromise = require('./raiseErrorOnRejectedPromise');
var Rectangle = require('terriajs-cesium/Source/Core/Rectangle');
var when = require('terriajs-cesium/Source/ThirdParty/when');

/**
 * A data item in a {@link CatalogGroup}.
 *
 * @alias CatalogItem
 * @constructor
 * @extends CatalogMember
 * @abstract
 *
 * @param {Terria} terria The Terria instance.
 */
var CatalogItem = function(terria) {
    CatalogMember.call(this, terria);

    this._enabledDate = undefined;
    this._shownDate = undefined;
    this._loadForEnablePromise = undefined;
    this._lastLoadInfluencingValues = undefined;

    // The catalog item to show in the Now Viewing when this item is enabled, instead of this item.
    // If undefined, this item itself is shown.
    this.nowViewingCatalogItem = undefined;

    // The catalog item that created this one.  Usually this is undefined, but may be defined if
    // the {@see CatalogItem} in the catalog acts like a factory to produce a different catalog item for the
    // {@see NowViewing}, rather than being added to the {@see NowViewing} itself.  In that scenario, this
    // property on the item in the now viewing would be a reference to the item in the catalog.
    // @type {CatalogItem}
    this.creatorCatalogItem = undefined;

    /**
     * The index of the item in the Now Viewing list.  Setting this property does not automatically change the order.
     * This property is used intenally to save/restore the Now Viewing order and is not intended for general use.
     * @private
     * @type {Number}
     */
    this.nowViewingIndex = undefined;

    /**
     * Gets or sets the geographic rectangle (extent or bounding box) containing this data item.  This property is observable.
     * @type {Rectangle}
     */
    this.rectangle = undefined;

    /**
     * Gets or sets the URL of the legend for this data item, or undefined if this data item does not have a legend.
     * This property is observable.
     * @type {LegendUrl}
     */
    this.legendUrl = undefined;

    /**
     * Gets or sets the URL of this data.  This property is observable.
     * @type {String}
     */
    this.url = undefined;

    /**
     * Gets or sets a description of the custodian of this data item.
     * This property is an HTML string that must be sanitized before display to the user.
     * This property is observable.
     * @type {String}
     */
    this.dataCustodian = undefined;

    /**
     * Gets or sets an attribution displayed on the map when this catalog item is enabled.
     * This property is observable.
     * @type {Credit}
     */
    this.attribution = undefined;

    /**
     * Gets or sets the URL from which this data item's metadata description can be retrieved, or undefined if
     * metadata is not available for this data item.  The format of the metadata depends on the type of data item.
     * For example, Web Map Service (WMS) data items provide their metadata via their GetCapabilities document.
     * This property is observable.
     * @type {String}
     */
    this.metadataUrl = undefined;

    /**
     * Gets or sets a value indicating whether this data item is enabled.  An enabled data item appears in the
     * "Now Viewing" pane, but is not necessarily shown on the map.  This property is observable.
     * @type {Boolean}
     */
    this.isEnabled = false;

    /**
     * Gets or sets a value indicating whether this data item is currently shown on the map.  In order to be shown,
     * the item must also be enabled.  This property is observable.
     * @type {Boolean}
     */
    this.isShown = false;

    /**
     * Gets or sets a value indicating whether the legend for this data item is currently visible.
     * This property is observable.
     * @type {Boolean}
     */
    this.isLegendVisible = true;

    /**
     * Gets or sets the clock parameters for this data item.  If this property is undefined, this data item
     * does not have any time-varying data.  This property is observable.
     * @type {DataSourceClock}
     */
    this.clock = undefined;

    /**
     * Gets or sets a value indicating whether this data source is currently loading.  This property is observable.
     * @type {Boolean}
     */
    this.isLoading = false;

    /*
     * Gets or sets a value indicating whether this data source can be enabled via a checkbox in the Data Catalog Tab.
     * This property is observable.
     * @type {Boolean}
     */
    this.isEnableable = true;

    /**
     * Gets or sets a value indicating whether this data source is mappable and should therefore include a Zoom To button.
     * This property is observable.
     * @type {Boolean}
     */
    this.isMappable = true;

    /**
     * Gets or sets a value indicating whether this data source should show an info icon. This property is observable.
     * @type {Boolean}
     */
    this.showsInfo = true;

    /**
     * Gets or sets a message to show when this item is enabled for the first time in order to call attention to the Now Viewing panel.
     * @type {String}
     */
    this.nowViewingMessage = undefined;

    /**
     * Gets or sets a template to display message in a info box.
     * May be a string or an object with template, name and/or partials properties.
     * @type {String|Object}
     */
    this.featureInfoTemplate = undefined;

    /**
     * The maximum number of features whose information can be shown at one time in the FeatureInfoPanelViewModel, from this item.
     * Defaults to terria.configParameters.defaultMaximumShownFeatureInfos
     * @type {Number}
     */
    this.maximumShownFeatureInfos = terria.configParameters.defaultMaximumShownFeatureInfos;

    /**
<<<<<<< HEAD
     * Gets or sets a value indicating whether the map will automatically zoom to this catalog item when it is enabled.
     * @type {Boolean}
     * @default false
     */
    this.zoomOnEnable = false;

=======
     * Options for formatting current time and timeline tic labels. Options are:
     *    currentTime   // Current time in time slider will be shown in this format. For example "mmmm yyyy" for Jan 2016.
     *    timelineTic   // Timeline tics will have this label. For example "yyyy" will cause each tic to be labelled with the year.
     * @type {Object}
     */
>>>>>>> 97920c96
    this.dateFormat = {};

    this._legendUrl = undefined;
    this._legendUrls = [];
    this._dataUrl = undefined;
    this._dataUrlType = undefined;

    knockout.track(this, ['rectangle', 'legendUrl', 'dataCustodian', 'attribution', 'metadataUrl', 'isEnabled',
        'isShown', 'isLegendVisible', 'clock', 'isLoading', 'isMappable', 'nowViewingMessage', 'zoomOnEnable',
        'isEnableable', 'showsInfo', 'nowViewingMessage', 'url', '_legendUrl', '_legendUrls', '_dataUrl',
        '_dataUrlType', 'nowViewingCatalogItem']);

    var evaluatingLegendUrl = false;

    knockout.defineProperty(this, 'legendUrls', {
        get: function() {
            if (!defined(this._legendUrls) || this._legendUrls.length === 0) {
                var legendUrl = evaluatingLegendUrl ? undefined : this.legendUrl;
                if (defined(legendUrl) && defined(legendUrl.url) && legendUrl.url.length > 0) {
                    return [legendUrl];
                }
            }
            return this._legendUrls;
        },
        set: function(value) {
            this._legendUrls = value;
            this._legendUrl = undefined;
        }
    });

    knockout.defineProperty(this, 'legendUrl', {
        get: function() {
            evaluatingLegendUrl = true;
            try {
                if (defined(this._legendUrl)) {
                    return this._legendUrl;
                } else {
                    return this.legendUrls[0];
                }
            } finally {
                evaluatingLegendUrl = false;
            }
        },
        set: function(value) {
            this._legendUrl = value;
            this._legendUrls = undefined;
        }
    });

    /**
     * Gets or sets the URL from which this data item's raw data can be retrieved, or undefined if raw data for
     * this data item is not available.  This property is observable.
     * @member {String} dataUrl
     * @memberOf CatalogItem.prototype
     */
    knockout.defineProperty(this, 'dataUrl', {
        get : function() {
            // dataUrl is derived from url if not explicitly specified.
            if (defined(this._dataUrl)) {
                return this._dataUrl;
            }

            return this.url;
        },
        set : function(value) {
            this._dataUrl = value;
        }
    });

    /**
     * Gets or sets the type of the {@link CatalogItem#dataUrl}, or undefined if raw data for this data
     * source is not available.  This property is observable.
     * Valid values are:
     *  * `direct` - A direct link to the data.
     *  * `wfs` - A Web Feature Service (WFS) base URL.  If {@link CatalogItem#dataUrl} is not
     *            specified, the base URL will be this data item's URL.
     *  * `wfs-complete` - A complete, ready-to-use link to download features from a WFS server.
     *  * `none` - There is no data link.
     * @member {String} dataUrlType
     * @memberOf CatalogItem.prototype
     */
    knockout.defineProperty(this, 'dataUrlType', {
        get : function() {
            if (defined(this._dataUrlType)) {
                return this._dataUrlType;
            } else {
                return 'direct';
            }
        },
        set : function(value) {
            this._dataUrlType = value;
        }
    });

    knockout.getObservable(this, 'isEnabled').subscribe(function(newValue) {
        isEnabledChanged(this);
    }, this);

    knockout.getObservable(this, 'isShown').subscribe(function(newValue) {
        isShownChanged(this);
    }, this);
};

inherit(CatalogMember, CatalogItem);

defineProperties(CatalogItem.prototype, {
    /**
     * Gets a value indicating whether this data item, when enabled, can be reordered with respect to other data items.
     * Data items that cannot be reordered are typically displayed above reorderable data items.
     * @memberOf CatalogItem.prototype
     * @type {Boolean}
     */
    supportsReordering : {
        get : function() {
            return false;
        }
    },

    /**
     * Gets a value indicating whether the visibility of this data item can be toggled.
     * @memberOf CatalogItem.prototype
     * @type {Boolean}
     */
    supportsToggleShown : {
        get : function() {
            return true;
        }
    },

    /**
     * Gets a value indicating whether the opacity of this data item can be changed.
     * @memberOf CatalogItem.prototype
     * @type {Boolean}
     */
    supportsOpacity : {
        get : function() {
            return false;
        }
    },

    /**
     * Gets a value indicating whether this data item has a legend.
     * @memberOf CatalogItem.prototype
     * @type {Boolean}
     */
    hasLegend: {
        get: function() {
            return defined(this.legendUrl);
        }
    },

    /**
     * Gets the metadata associated with this data item and the server that provided it, if applicable.
     * @memberOf CatalogItem.prototype
     * @type {Metadata}
     */
    metadata : {
        get : function() {
            return CatalogItem.defaultMetadata;
        }
    },

    /**
     * Gets the set of functions used to update individual properties in {@link CatalogMember#updateFromJson}.
     * When a property name in the returned object literal matches the name of a property on this instance, the value
     * will be called as a function and passed a reference to this instance, a reference to the source JSON object
     * literal, and the name of the property.
     * @memberOf CatalogItem.prototype
     * @type {Object}
     */
    updaters : {
        get : function() {
            return CatalogItem.defaultUpdaters;
        }
    },

    /**
     * Gets the set of functions used to serialize individual properties in {@link CatalogMember#serializeToJson}.
     * When a property name on the model matches the name of a property in the serializers object lieral,
     * the value will be called as a function and passed a reference to the model, a reference to the destination
     * JSON object literal, and the name of the property.
     * @memberOf CatalogItem.prototype
     * @type {Object}
     */
    serializers : {
        get : function() {
            return CatalogItem.defaultSerializers;
        }
    },

    /**
     * Gets the set of names of the properties to be serialized for this object for a share link.
     * @memberOf CatalogItem.prototype
     * @type {String[]}
     */
    propertiesForSharing : {
        get : function() {
            return CatalogItem.defaultPropertiesForSharing;
        }
    }
});

/**
 * Gets or sets the default metadata to use for data items that don't provide anything better from their
 * {@link CatalogItem#metadata} property.  The default simply indicates that no metadata is available.
 * @type {Metadata}
 */
CatalogItem.defaultMetadata = new Metadata();
CatalogItem.defaultMetadata.isLoading = false;
CatalogItem.defaultMetadata.dataSourceErrorMessage = 'This data item does not have any details available.';
CatalogItem.defaultMetadata.serviceErrorMessage = 'This service does not have any details available.';

freezeObject(CatalogItem.defaultMetadata);

/**
 * Gets or sets the set of default updater functions to use in {@link CatalogMember#updateFromJson}.  Types derived from this type
 * should expose this instance - cloned and modified if necesary - through their {@link CatalogMember#updaters} property.
 * @type {Object}
 */
CatalogItem.defaultUpdaters = clone(CatalogMember.defaultUpdaters);
CatalogItem.defaultUpdaters.rectangle = function(catalogItem, json, propertyName) {
    if (defined(json.rectangle)) {
        catalogItem.rectangle = Rectangle.fromDegrees(json.rectangle[0], json.rectangle[1], json.rectangle[2], json.rectangle[3]);
    } else {
        catalogItem.rectangle = Rectangle.MAX_VALUE;
    }
};

CatalogItem.defaultUpdaters.attribution = function(catalogItem, json, prototypeName) {
    if(defined(json.attribution)){
        if((typeof json.attribution === 'object' && json.attribution.text) && json.attribution.link ){
            catalogItem.attribution = new Credit(json.attribution.text, undefined, json.attribution.link);
        }else if(typeof json.attribution === 'string'){
            catalogItem.attribution = new Credit(json.attribution, undefined, undefined);
        }
    }
};

CatalogItem.defaultUpdaters.legendUrl = function(catalogItem, json, prototypeName) {
    if (defined(json.legendUrl)) {
        var url, mimeType;

        if (typeof json.legendUrl === 'string') {
            url = json.legendUrl;
        } else {
            url = json.legendUrl.url;
            mimeType = json.legendUrl.mimeType;
        }

        catalogItem.legendUrl = new LegendUrl(url, mimeType);
    }
};

CatalogItem.defaultUpdaters.legendUrls = function(catalogItem, json, prototypeName) {
    if (defined(json.legendUrls)) {
        catalogItem.legendUrls = json.legendUrls.map(function(legendUrl) {
            var url, mimeType;

            if (typeof legendUrl === 'string') {
                url = legendUrl;
            } else {
                url = legendUrl.url;
                mimeType = legendUrl.mimeType;
            }

            return new LegendUrl(url, mimeType);
        });
    }
};

CatalogItem.defaultUpdaters.nowViewingCatalogItem = function(catalogItem, json, prototypeName, options) {
    if (defined(json.nowViewingCatalogItem)) {
        return when(catalogItem.load()).then(function() {
            if (!defined(catalogItem.nowViewingCatalogItem)) {
                catalogItem.nowViewingCatalogItem = createCatalogMemberFromType(json.nowViewingCatalogItem.type, catalogItem.terria);
            }
            return catalogItem.nowViewingCatalogItem.updateFromJson(json.nowViewingCatalogItem, options);
        });
    }
};

freezeObject(CatalogItem.defaultUpdaters);

/**
 * Gets or sets the set of default serializer functions to use in {@link CatalogMember#serializeToJson}.  Types derived from this type
 * should expose this instance - cloned and modified if necesary - through their {@link CatalogMember#serializers} property.
 * @type {Object}
 */
CatalogItem.defaultSerializers = clone(CatalogMember.defaultSerializers);
CatalogItem.defaultSerializers.rectangle = function(catalogItem, json, propertyName) {
    if (defined(catalogItem.rectangle)) {
        json.rectangle = [
            CesiumMath.toDegrees(catalogItem.rectangle.west),
            CesiumMath.toDegrees(catalogItem.rectangle.south),
            CesiumMath.toDegrees(catalogItem.rectangle.east),
            CesiumMath.toDegrees(catalogItem.rectangle.north)
        ];
    }
};

// Serialize the underlying properties instead of the public views of them.
CatalogItem.defaultSerializers.legendUrl = function(catalogItem, json, propertyName) {
    if (defined(catalogItem._legendUrl)) {
        json.legendUrl = catalogItem._legendUrl;
    }
};

CatalogItem.defaultSerializers.legendUrls = function(catalogItem, json, propertyName) {
    if (defined(catalogItem._legendUrls) && catalogItem._legendUrls.length > 0) {
        json.legendUrls = catalogItem._legendUrls;
    }
};

CatalogItem.defaultSerializers.attribution = function(catalogItem, json, propertyName) {
    if (defined(catalogItem.attribution)) {
        if (defined(catalogItem.attribution.link)) {
            json.attribution = {
                text: catalogItem.attribution.text,
                link: catalogItem.attribution.link
            };
        } else {
            json.attribution = catalogItem.attribution.text;
        }
    }
};

CatalogItem.defaultSerializers.dataUrl = function(catalogItem, json, prototypeName) {
    if(defined(catalogItem._dataUrl)){
           json.dataUrl = catalogItem._dataUrl;
        }
};

CatalogItem.defaultSerializers.dataUrlType = function(catalogItem, json, prototypeName) {
    if(defined(catalogItem._dataUrlType)){
           json.dataUrlType = catalogItem._dataUrlType;
        }
};

CatalogItem.defaultSerializers.nowViewingCatalogItem = function(catalogItem, json, prototypeName, options) {
    if (catalogItem.isEnabled && defined(catalogItem.nowViewingCatalogItem)) {
        json.nowViewingCatalogItem = catalogItem.nowViewingCatalogItem.serializeToJson(options);
    }
};

freezeObject(CatalogItem.defaultSerializers);

/**
 * Gets or sets the default set of properties that are serialized when serializing a {@link CatalogItem}-derived object
 * for a share link.
 * @type {String[]}
 */
CatalogItem.defaultPropertiesForSharing = clone(CatalogMember.defaultPropertiesForSharing);
CatalogItem.defaultPropertiesForSharing.push('isEnabled');
CatalogItem.defaultPropertiesForSharing.push('isShown');
CatalogItem.defaultPropertiesForSharing.push('isLegendVisible');
CatalogItem.defaultPropertiesForSharing.push('nowViewingIndex');
CatalogItem.defaultPropertiesForSharing.push('nowViewingCatalogItem');

freezeObject(CatalogItem.defaultPropertiesForSharing);

/**
 * Loads this catalog item, if it's not already loaded.  It is safe to
 * call this method multiple times.  The {@link CatalogItem#isLoading} flag will be set while the load is in progress.
 * Derived classes should implement {@link CatalogItem#_load} to perform the actual loading for the item.
 * Derived classes may optionally implement {@link CatalogItem#_getValuesThatInfluenceLoad} to provide an array containing
 * the current value of all properties that influence this item's load process.  Each time that {@link CatalogItem#load}
 * is invoked, these values are checked against the list of values returned last time, and {@link CatalogItem#_load} is
 * invoked again if they are different.  If {@link CatalogItem#_getValuesThatInfluenceLoad} is undefined or returns an
 * empty array, {@link CatalogItem#_load} will only be invoked once, no matter how many times
 * {@link CatalogItem#load} is invoked.
 *
 * @returns {Promise} A promise that resolves when the load is complete, or undefined if the item is already loaded.
 *
 */
CatalogItem.prototype.load = function() {
    var parentPromise = CatalogMember.prototype.load.call(this);

    if (parentPromise) {
        return parentPromise.then(function(loadResult) {
            if (loadResult instanceof CatalogItem) {
                this.nowViewingCatalogItem = loadResult;
                loadResult.creatorCatalogItem = this;
            }
            this.terria.currentViewer.notifyRepaintRequired();
        }.bind(this)).otherwise(function(e) {
            this.isEnabled = false;
            throw e; // keep throwing this so we can chain more otherwises.
        }.bind(this));
    }
};

/**
 * Enables this catalog item, and returns a promise that resolves when the load process, if any, completes.
 * @return {Promise} The promise.
 */
CatalogItem.prototype.loadAndEnable = function() {
    this.isEnabled = true;
    return this._loadingPromise;
};

/**
 * When implemented in a derived class, this method loads the item.  The base class implementation does nothing.
 * This method should not be called directly; call {@link CatalogItem#load} instead.
 * @return {Promise} A promise that resolves when the load is complete.
 * @protected
 */
CatalogItem.prototype._load = function() {
    return when();
};

var emptyArray = freezeObject([]);

/**
 * When implemented in a derived class, gets an array containing the current value of all properties that
 * influence this item's load process.  See {@link CatalogItem#load} for more information on when and
 * how this is used.  The base class implementation returns an empty array.
 * @return {Array} The array of values that influence the load process.
 * @protected
 */
CatalogItem.prototype._getValuesThatInfluenceLoad = function() {
    // In the future, we can implement auto-reloading when any of these properties change.  Just create a knockout
    // computed property that calls this method and subscribe to change notifications on that computed property.
    // (Will need to use the rateLimit extender, presumably).
    return emptyArray;
};

/**
 * Toggles the {@link CatalogItem#isEnabled} property of this item.  If it is enabled, calling this method
 * will disable it.  If it is disabled, calling this method will enable it.
 *
 * @returns {Boolean} true if the item is now enabled, false if it is now disabled.
 */
 CatalogItem.prototype.toggleEnabled = function() {
    this.isEnabled = !this.isEnabled;
    return this.isEnabled;
};

/**
 * Toggles the {@link CatalogItem#isShown} property of this item.  If it is shown, calling this method
 * will hide it.  If it is hidden, calling this method will show it.
 *
 * @returns {Boolean} true if the item is now shown, false if it is now hidden.
 */
 CatalogItem.prototype.toggleShown = function() {
    this.isShown = !this.isShown;
    return this.isShown;
};

/**
 * Toggles the {@link CatalogItem#isLegendVisible} property of this item.  If it is visible, calling this
 * method will hide it.  If it is hidden, calling this method will make it visible.
 * @return {Boolean} true if the legend is now visible, false if it is now hidden.
 */
CatalogItem.prototype.toggleLegendVisible = function() {
    this.isLegendVisible = !this.isLegendVisible;
    return this.isLegendVisible;
};

var scratchRectangle = new Rectangle();

/**
 * Moves the camera so that the item's bounding rectangle is visible.  If {@link CatalogItem#rectangle} is
 * undefined or covers more than about half the world in the longitude direction, or if the data item is not enabled
 * or not shown, this method does nothing.  Because the zoom may happen asynchronously (for example, if the item's
 * rectangle is not yet known), this method returns a Promise that resolves when the zoom animation starts.
 * @returns {Promise} A promise that resolves when the zoom animation starts.
 */
 CatalogItem.prototype.zoomTo = function() {
    var that = this;
    return when(this.load(), function() {
        if (defined(that.nowViewingCatalogItem)) {
            return that.nowViewingCatalogItem.zoomTo();
        }

        if (!defined(that.rectangle)) {
            return;
        }

        var rect = Rectangle.clone(that.rectangle, scratchRectangle);

        if (rect.east - rect.west > 3.14) {
            rect = Rectangle.clone( that.terria.homeView.rectangle, scratchRectangle);
            console.log('Extent is wider than world so using homeView.');
        }

        var terria =  that.terria;
        terria.analytics.logEvent('dataSource', 'zoomTo', that.name);

        var epsilon = CesiumMath.EPSILON3;

        if (rect.east === rect.west) {
            rect.east += epsilon;
            rect.west -= epsilon;
        }

        if (rect.north === rect.south) {
            rect.north += epsilon;
            rect.south -= epsilon;
        }
        return terria.currentViewer.zoomTo(rect);
    });
};

/**
 * Uses the {@link CatalogItem#clock} settings from this data item.  If this data item
 * has no clock settings, this method does nothing.  Because the clock update may happen asynchronously
 * (for example, if the item's clock parameters are not yet known), this method returns a Promise that
 * resolves when the clock has been updated.
 * @returns {Promise} A promise that resolves when the clock has been updated.
 */
CatalogItem.prototype.useClock = function() {
    var that = this;
    return when(this.load(), function() {
        if (defined(that.nowViewingCatalogItem)) {
            return that.nowViewingCatalogItem.useClock();
        }

        if (defined(that.clock)) {
            if (that.isEnabled && that.isShown) {
                that.terria.timeSeriesStack.addLayerToTop(that);
            } else {
                that.terria.timeSeriesStack.removeLayer(that);
            }
        }
    });
};

/**
 * Moves the camera so that the data item's bounding rectangle is visible, and updates the TerriaJS clock according to this
 * data item's clock settings.  This method simply calls {@link CatalogItem#zoomTo} and
 * {@link CatalogItem#useClock}.  Because the zoom and clock update may happen asynchronously (for example, if the item's
 * rectangle is not yet known), this method returns a Promise that resolves when the zoom animation starts and the clock
 * has been updated.
 * @returns {Promise} A promise that resolves when the clock has been updated and the zoom animation has started.
 */
CatalogItem.prototype.zoomToAndUseClock = function() {
    return when.all([this.zoomTo(), this.useClock()]);
};

/**
 * Enables this data item on the globe or map.  This method:
 * * Should not be called directly.  Instead, set the {@link CatalogItem#isEnabled} property to true.
 * * Will not necessarily be called immediately when {@link CatalogItem#isEnabled} is set to true; it will be deferred until
 *   {@link CatalogItem#isLoading} is false.
 * * Should NOT also show the data item on the globe/map (see {@link CatalogItem#_show}), so in some cases it may not do
 *   anything at all.
 * * Calls {@link CatalogItem#_enableInCesium} or {@link CatalogItem#_enableInLeaflet} in the base-class implementation,
 *   depending on which viewer is active.  Derived classes that have identical enable logic for both viewers may override
 *   this method instead of the viewer-specific ones.
 * @protected
 */
CatalogItem.prototype._enable = function() {
    if (defined(this.nowViewingCatalogItem)) {
        this.nowViewingCatalogItem.isEnabled = true;
        return;
    }

    var terria =  this.terria;

    if (defined(terria.cesium)) {
        terria.cesium.stoppedRendering = true;
        this._enableInCesium();
    }

    if (defined(terria.leaflet)) {
        this._enableInLeaflet();
    }
};

/**
 * Disables this data item on the globe or map.  This method:
 * * Should not be called directly.  Instead, set the {@link CatalogItem#isEnabled} property to false.
 * * Will not be called if {@link CatalogItem#_enable} was not called (for example, because the previous call was deferred
 *   while the data item loaded, and the user disabled the data item before the load completed).
 * * Will only be called after {@link CatalogItem#_hide} when a shown data item is disabled.
 * * Calls {@link CatalogItem#_disableInCesium} or {@link CatalogItem#_disableInLeaflet} in the base-class implementation,
 *   depending on which viewer is active.  Derived classes that have identical disable logic for both viewers may override
 *   this method instead of the viewer-specific ones.
 * @protected
 */
CatalogItem.prototype._disable = function() {
    if (defined(this.nowViewingCatalogItem)) {
        this.nowViewingCatalogItem.isEnabled = false;
        return;
    }

    var terria =  this.terria;

    if (defined(terria.cesium)) {
        this._disableInCesium();
    }

    if (defined(terria.leaflet)) {
        this._disableInLeaflet();
    }
};

/**
 * Shows this data item on the globe or map.  This method:
 * * Should not be called directly.  Instead, set the {@link CatalogItem#isShown} property to true.
 * * Will only be called after {@link CatalogItem#_enable}; you can count on that method having been called first.
 * * Will not necessarily be called immediately when {@link CatalogItem#isShown} is set to true; it will be deferred until
 *   {@link CatalogItem#isLoading} is false.
 * * Calls {@link CatalogItem#_showInCesium} or {@link CatalogItem#_showInLeaflet} in the base-class implementation,
 *   depending on which viewer is active.  Derived classes that have identical show logic for both viewers
 *    may override this method instead of the viewer-specific ones.
 * @protected
 */
CatalogItem.prototype._show = function() {
    if (defined(this.nowViewingCatalogItem)) {
        this.nowViewingCatalogItem.isShown = true;
        return;
    }

    var terria =  this.terria;

    if (defined(terria.cesium)) {
        this._showInCesium();
    }

    if (defined(terria.leaflet)) {
        this._showInLeaflet();
    }
};

/**
 * Hides this data item on the globe or map.  This method:
 * * Should not be called directly.  Instead, set the {@link CatalogItem#isShown} property to false.
 * * Will not be called if {@link CatalogItem#_show} was not called (for example, because the previous call was deferred
 *   while the data item loaded, and the user hid the data item before the load completed).
 * * Calls {@link CatalogItem#_hideInCesium} or {@link CatalogItem#_hideInLeaflet} in the base-class implementation,
 *   depending on which viewer is active.  Derived classes that have identical hide logic for both viewers may override
 *   this method instead of the viewer-specific ones.
 * @protected
 */
CatalogItem.prototype._hide = function() {
    if (defined(this.nowViewingCatalogItem)) {
        this.nowViewingCatalogItem.isShown = false;
        return;
    }

    var terria =  this.terria;

    if (defined(terria.cesium)) {
        this._hideInCesium();
    }

    if (defined(terria.leaflet)) {
        this._hideInLeaflet();
    }
};

/**
 * When implemented in a derived class, enables this data item on the Cesium globe.  You should not call this
 * directly, but instead set the {@link CatalogItem#isEnabled} property to true.  See
 * {@link CatalogItem#_enable} for more information.
 * @abstract
 * @protected
 */
CatalogItem.prototype._enableInCesium = function() {
    throw new DeveloperError('_enableInCesium must be implemented in the derived class.');
};

/**
 * When implemented in a derived class, disables this data item on the Cesium globe.  You should not call this
 * directly, but instead set the {@link CatalogItem#isEnabled} property to false.  See
 * {@link CatalogItem#_disable} for more information.
 * @abstract
 * @protected
 */
CatalogItem.prototype._disableInCesium = function() {
    throw new DeveloperError('_disableInCesium must be implemented in the derived class.');
};

/**
 * When implemented in a derived class, shows this data item on the Cesium globe.  You should not call this
 * directly, but instead set the {@link CatalogItem#isShown} property to true.  See
 * {@link CatalogItem#_show} for more information.
 * @abstract
 * @protected
 */
CatalogItem.prototype._showInCesium = function() {
    throw new DeveloperError('_showInCesium must be implemented in the derived class.');
};

/**
 * When implemented in a derived class, hides this data item on the Cesium globe.  You should not call this
 * directly, but instead set the {@link CatalogItem#isShown} property to false.  See
 * {@link CatalogItem#_hide} for more information.
 * @abstract
 * @protected
 */
CatalogItem.prototype._hideInCesium = function() {
    throw new DeveloperError('_hideInCesium must be implemented in the derived class.');
};

/**
 * When implemented in a derived class, enables this data item on the Leaflet map.  You should not call this
 * directly, but instead set the {@link CatalogItem#isEnabled} property to true.  See
 * {@link CatalogItem#_enable} for more information.
 * @abstract
 * @protected
 */
CatalogItem.prototype._enableInLeaflet = function() {
    throw new DeveloperError('enableInLeaflet must be implemented in the derived class.');
};

/**
 * When implemented in a derived class, disables this data item on the Leaflet map.  You should not call this
 * directly, but instead set the {@link CatalogItem#isEnabled} property to false.  See
 * {@link CatalogItem#_disable} for more information.
 * @abstract
 * @protected
 */
CatalogItem.prototype._disableInLeaflet = function() {
    throw new DeveloperError('disableInLeaflet must be implemented in the derived class.');
};

/**
 * When implemented in a derived class, shows this data item on the Leaflet map.  You should not call this
 * directly, but instead set the {@link CatalogItem#isShown} property to true.  See
 * {@link CatalogItem#_show} for more information.
 * @abstract
 * @protected
 */
CatalogItem.prototype._showInLeaflet = function() {
    throw new DeveloperError('_showInLeaflet must be implemented in the derived class.');
};

/**
 * When implemented in a derived class, hides this data item on the Leaflet map.  You should not call this
 * directly, but instead set the {@link CatalogItem#isShown} property to false.  See
 * {@link CatalogItem#_hide} for more information.
 * @abstract
 * @protected
 */
CatalogItem.prototype._hideInLeaflet = function() {
    throw new DeveloperError('_hideInLeaflet must be implemented in the derived class.');
};

CatalogItem.prototype.enableWithParents = function() {
    this.isEnabled = true;

    if (this.parent) {
        this.parent.enableWithParents();
    }
};

function isEnabledChanged(catalogItem) {
    var terria = catalogItem.terria;

    if (defined(catalogItem.creatorCatalogItem)) {
        catalogItem.creatorCatalogItem.isEnabled = catalogItem.isEnabled;
    }

    if (catalogItem.isEnabled) {
        terria.nowViewing.add(catalogItem);

        // Load this catalog item's data (if we haven't already) when it is enabled.
        // Don't actually enable until the load finishes.
        // Be careful not to call _enable multiple times or to call _enable
        // after the item has already been disabled.
        if (!defined(catalogItem._loadForEnablePromise)) {
            var resolvedOrRejected = false;
            var loadPromise = when.all([catalogItem.load(), catalogItem.waitForDisclaimerIfNeeded()]).then(function() {
                if (catalogItem.isEnabled) {
                    // If there's a separate now viewing item, remove this catalog item from the
                    // now viewing list, if it exists.
                    if (defined(catalogItem.nowViewingCatalogItem)) {
                        catalogItem.terria.nowViewing.items.remove(catalogItem);
                    }

                    catalogItem._enable();
                    catalogItem.terria.currentViewer.notifyRepaintRequired();
                    catalogItem.terria.currentViewer.addAttribution(catalogItem.attribution);
                    if(defined(catalogItem.imageryLayer)){
                      catalogItem.imageryLayer.featureInfoTemplate = catalogItem.featureInfoTemplate;
                    }

                    // Zoom to this catalog item if requested, unless the catalog is in the process of
                    // loading (e.g. if we're enabling this item as a result of visiting a share URL)
                    if (catalogItem.zoomOnEnable && !catalogItem.terria.catalog.isLoading) {
                        catalogItem.zoomTo();
                    }
                }
            });

            raiseErrorOnRejectedPromise(catalogItem.terria, loadPromise);

            loadPromise.always(function() {
                resolvedOrRejected = true;
                catalogItem._loadForEnablePromise = undefined;
            });

            // Make sure we know about it when the promise already resolved/rejected.
            catalogItem._loadForEnablePromise = resolvedOrRejected ? undefined : loadPromise;
        }

        catalogItem.isShown = true;

        terria.analytics.logEvent('dataSource', 'added', catalogItem.name);
        catalogItem._enabledDate = Date.now();
    } else {
        catalogItem.isShown = false;

        // Disable this data item on the map, but only if the previous request to enable it has
        // actually gone through.
        if (!defined(catalogItem._loadForEnablePromise)) {
            catalogItem._disable();
            catalogItem.terria.currentViewer.removeAttribution(catalogItem.attribution);
        }

        terria.nowViewing.remove(catalogItem);

        var duration;
        if (catalogItem._enabledDate) {
            duration = ((Date.now() - catalogItem._enabledDate) / 1000.0) | 0;
        }
        terria.analytics.logEvent('dataSource', 'removed', catalogItem.name, duration);
    }

    catalogItem.terria.currentViewer.notifyRepaintRequired();
}

function isShownChanged(catalogItem) {
    if (defined(catalogItem.creatorCatalogItem)) {
        catalogItem.creatorCatalogItem.isShown = catalogItem.isShown;
    }

    if (catalogItem.isShown) {
        // If the item is not enabled, do that first.  This way things will work even if isShown is
        // deserialized before isEnabled.
        catalogItem.isEnabled = true;

        // If enabling is waiting on an async load, we need to wait on it, too.
        raiseErrorOnRejectedPromise(catalogItem.terria, when(catalogItem._loadForEnablePromise, function() {
            if (catalogItem.isEnabled && catalogItem.isShown) {
                catalogItem._show();
                catalogItem.useClock();
                catalogItem.terria.currentViewer.notifyRepaintRequired();
            }
        }));

        catalogItem.terria.analytics.logEvent('dataSource', 'shown', catalogItem.name);
        catalogItem._shownDate = Date.now();
    } else {
        // Hide this data item on the map, but only if the previous request to show it has
        // actually gone through.
        if (!defined(catalogItem._loadForEnablePromise)) {
            catalogItem._hide();
            catalogItem.useClock();
        }


        var duration;
        if (defined(catalogItem._shownDate)) {
            duration = ((Date.now() - catalogItem._shownDate) / 1000.0) | 0;
        } else if (catalogItem._enabledDate) {
            duration = ((Date.now() - catalogItem._enabledDate) / 1000.0) | 0;
        }
        catalogItem.terria.analytics.logEvent('dataSource', 'hidden', catalogItem.name, duration);
    }

    catalogItem.terria.currentViewer.notifyRepaintRequired();
}

module.exports = CatalogItem;<|MERGE_RESOLUTION|>--- conflicted
+++ resolved
@@ -174,20 +174,18 @@
     this.maximumShownFeatureInfos = terria.configParameters.defaultMaximumShownFeatureInfos;
 
     /**
-<<<<<<< HEAD
      * Gets or sets a value indicating whether the map will automatically zoom to this catalog item when it is enabled.
      * @type {Boolean}
      * @default false
      */
     this.zoomOnEnable = false;
 
-=======
+    /**
      * Options for formatting current time and timeline tic labels. Options are:
      *    currentTime   // Current time in time slider will be shown in this format. For example "mmmm yyyy" for Jan 2016.
      *    timelineTic   // Timeline tics will have this label. For example "yyyy" will cause each tic to be labelled with the year.
      * @type {Object}
      */
->>>>>>> 97920c96
     this.dateFormat = {};
 
     this._legendUrl = undefined;
