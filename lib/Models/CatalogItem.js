'use strict';

/*global require*/

var CesiumMath = require('terriajs-cesium/Source/Core/Math');
var clone = require('terriajs-cesium/Source/Core/clone');
var defined = require('terriajs-cesium/Source/Core/defined');
var defineProperties = require('terriajs-cesium/Source/Core/defineProperties');
var DeveloperError = require('terriajs-cesium/Source/Core/DeveloperError');
var freezeObject = require('terriajs-cesium/Source/Core/freezeObject');
var knockout = require('terriajs-cesium/Source/ThirdParty/knockout');
var Rectangle = require('terriajs-cesium/Source/Core/Rectangle');
var when = require('terriajs-cesium/Source/ThirdParty/when');

var arraysAreEqual = require('../Core/arraysAreEqual');
var Metadata = require('./Metadata');
var CatalogMember = require('./CatalogMember');
var inherit = require('../Core/inherit');
var raiseErrorOnRejectedPromise = require('./raiseErrorOnRejectedPromise');
var runLater = require('../Core/runLater');
var Credit = require('terriajs-cesium/Source/Core/Credit');

/**
 * A data item in a {@link CatalogGroup}.
 *
 * @alias CatalogItem
 * @constructor
 * @extends CatalogMember
 * @abstract
 *
 * @param {Terria} terria The Terria instance.
 */
var CatalogItem = function(terria) {
    CatalogMember.call(this, terria);

    this._enabledDate = undefined;
    this._shownDate = undefined;
    this._loadForEnablePromise = undefined;
    this._loadingPromise = undefined;
    this._lastLoadInfluencingValues = undefined;

    /**
     * The index of the item in the Now Viewing list.  Setting this property does not automatically change the order.
     * This property is used intenally to save/restore the Now Viewing order and is not intended for general use.
     * @private
     * @type {Number}
     */
    this.nowViewingIndex = undefined;

    /**
     * Gets or sets the geographic rectangle (extent or bounding box) containing this data item.  This property is observable.
     * @type {Rectangle}
     */
    this.rectangle = undefined;

    /**
     * Gets or sets the URL of the legend for this data item, or undefined if this data item does not have a legend.
     * This property is observable.
     * @type {String}
     */
    this.legendUrl = undefined;

    /**
     * Gets or sets the URL of this data.  This property is observable.
     * @type {String}
     */
    this.url = undefined;

    /**
     * Gets or sets a description of the custodian of this data item.
     * This property is an HTML string that must be sanitized before display to the user.
     * This property is observable.
     * @type {String}
     */
    this.dataCustodian = undefined;

    /**
     * Gets or sets an attribution displayed on the map when this catalog item is enabled.
     * This property is observable.
     * @type {Credit}
     */
    this.attribution = undefined;

    /**
     * Gets or sets the URL from which this data item's metadata description can be retrieved, or undefined if
     * metadata is not available for this data item.  The format of the metadata depends on the type of data item.
     * For example, Web Map Service (WMS) data items provide their metadata via their GetCapabilities document.
     * This property is observable.
     * @type {String}
     */
    this.metadataUrl = undefined;

    /**
     * Gets or sets a value indicating whether this data item is enabled.  An enabled data item appears in the
     * "Now Viewing" pane, but is not necessarily shown on the map.  This property is observable.
     * @type {Boolean}
     */
    this.isEnabled = false;

    /**
     * Gets or sets a value indicating whether this data item is currently shown on the map.  In order to be shown,
     * the item must also be enabled.  This property is observable.
     * @type {Boolean}
     */
    this.isShown = false;

    /**
     * Gets or sets a value indicating whether the legend for this data item is currently visible.
     * This property is observable.
     * @type {Boolean}
     */
    this.isLegendVisible = true;

    /**
     * Gets or sets the clock parameters for this data item.  If this property is undefined, this data item
     * does not have any time-varying data.  This property is observable.
     * @type {DataSourceClock}
     */
    this.clock = undefined;

    /**
     * Gets or sets a value indicating whether this data source is currently loading.  This property is observable.
     * @type {Boolean}
     */
    this.isLoading = false;

    /**
     * Gets or sets a value indicating whether this data source can be enabled via a checkbox in the Data Catalog Tab.
     * This property is observable.
     * @type {Boolean}
     */
    this.isEnableable = true;

    /**
     * Gets or sets a value indicating whether this data source is mappable and should therefore include a Zoom To button.
     * This property is observable.
     * @type {Boolean}
     */
    this.isMappable = true;

    /**
     * Gets or sets a value indicating whether this data source should show an info icon. This property is observable.
     * @type {Boolean}
     */
    this.showsInfo = true;

    /**
     * Gets or sets a message to show when this item is enabled for the first time in order to call attention to the Now Viewing panel.
     * @type {String}
     */
    this.nowViewingMessage = undefined;

    /**
     * Gets or sets a template to display message in a info box.
     * @type {String}
     */
    this.featureInfoTemplate = undefined;

    /**
     * The maximum number of features whose information can be shown at one time in the FeatureInfoPanelViewModel, from this item.
     * Defaults to terria.configParameters.defaultMaximumShownFeatureInfos
     * @type {Number}
     */
    this.maximumShownFeatureInfos = terria.configParameters.defaultMaximumShownFeatureInfos;

    this._legendUrls = [];
    this._dataUrl = undefined;
    this._dataUrlType = undefined;

    knockout.track(this, ['rectangle', 'legendUrl', 'dataCustodian', 'attribution',
                          'metadataUrl', 'isEnabled', 'isShown', 'isLegendVisible', 'clock',
<<<<<<< HEAD
                          'isLoading', 'isMappable', 'isEnableable', 'showsInfo', 'nowViewingMessage',
=======
                          'isLoading', 'isMappable', 'showsInfo', 'nowViewingMessage',
>>>>>>> fa03cf37
						  'url', '_legendUrls', '_dataUrl', '_dataUrlType']);

    knockout.defineProperty(this, 'legendUrls', {
        get: function() {
            if (!defined(this._legendUrls) || this._legendUrls.length === 0) {
                if (defined(this.legendUrl) && this.legendUrl.length > 0) {
                    return [this.legendUrl];
                }
            }
            return this._legendUrls;
        },
        set: function(value) {
            this._legendUrls = value;
        }
    });

    /**
     * Gets or sets the URL from which this data item's raw data can be retrieved, or undefined if raw data for
     * this data item is not available.  This property is observable.
     * @member {String} dataUrl
     * @memberOf CatalogItem.prototype
     */
    knockout.defineProperty(this, 'dataUrl', {
        get : function() {
            // dataUrl is derived from url if not explicitly specified.
            if (defined(this._dataUrl)) {
                return this._dataUrl;
            }

            return this.url;
        },
        set : function(value) {
            this._dataUrl = value;
        }
    });

    /**
     * Gets or sets the type of the {@link CatalogItem#dataUrl}, or undefined if raw data for this data
     * source is not available.  This property is observable.
     * Valid values are:
     *  * `direct` - A direct link to the data.
     *  * `wfs` - A Web Feature Service (WFS) base URL.  If {@link CatalogItem#dataUrl} is not
     *            specified, the base URL will be this data item's URL.
     *  * `wfs-complete` - A complete, ready-to-use link to download features from a WFS server.
     *  * `none` - There is no data link.
     * @member {String} dataUrlType
     * @memberOf CatalogItem.prototype
     */
    knockout.defineProperty(this, 'dataUrlType', {
        get : function() {
            if (defined(this._dataUrlType)) {
                return this._dataUrlType;
            } else {
                return 'direct';
            }
        },
        set : function(value) {
            this._dataUrlType = value;
        }
    });

    knockout.getObservable(this, 'isEnabled').subscribe(function(newValue) {
        isEnabledChanged(this);
    }, this);

    knockout.getObservable(this, 'isShown').subscribe(function(newValue) {
        isShownChanged(this);
    }, this);
};

inherit(CatalogMember, CatalogItem);

var imageUrlRegex = /[.\/](png|jpg|jpeg|gif)/i;

defineProperties(CatalogItem.prototype, {
    /**
     * Gets a value indicating whether this data item, when enabled, can be reordered with respect to other data items.
     * Data items that cannot be reordered are typically displayed above reorderable data items.
     * @memberOf CatalogItem.prototype
     * @type {Boolean}
     */
    supportsReordering : {
        get : function() {
            return false;
        }
    },

    /**
     * Gets a value indicating whether the visibility of this data item can be toggled.
     * @memberOf CatalogItem.prototype
     * @type {Boolean}
     */
    supportsToggleShown : {
        get : function() {
            return true;
        }
    },

    /**
     * Gets a value indicating whether the opacity of this data item can be changed.
     * @memberOf CatalogItem.prototype
     * @type {Boolean}
     */
    supportsOpacity : {
        get : function() {
            return false;
        }
    },

    /**
     * Gets a value indicating whether this data item has a legend.
     * @memberOf CatalogItem.prototype
     * @type {Boolean}
     */
    hasLegend : {
        get : function() {
            return defined(this.legendUrl) && this.legendUrl.length > 0;
        }
    },

    /**
     * Gets a value indicating whether this data item's legend is an image in a
     * browser-supported format such as JPEG, PNG, or GIF.
     * @memberOf CatalogItem.prototype
     * @type {Boolean}
     */
    legendIsImage : {
        get : function() {
            if (!defined(this.legendUrl) || this.legendUrl.length === 0) {
                return false;
            }

            return this.legendUrl.match(imageUrlRegex);
        }
    },

    /**
     * Gets the metadata associated with this data item and the server that provided it, if applicable.
     * @memberOf CatalogItem.prototype
     * @type {Metadata}
     */
    metadata : {
        get : function() {
            return CatalogItem.defaultMetadata;
        }
    },

    /**
     * Gets the set of functions used to update individual properties in {@link CatalogMember#updateFromJson}.
     * When a property name in the returned object literal matches the name of a property on this instance, the value
     * will be called as a function and passed a reference to this instance, a reference to the source JSON object
     * literal, and the name of the property.
     * @memberOf CatalogItem.prototype
     * @type {Object}
     */
    updaters : {
        get : function() {
            return CatalogItem.defaultUpdaters;
        }
    },

    /**
     * Gets the set of functions used to serialize individual properties in {@link CatalogMember#serializeToJson}.
     * When a property name on the model matches the name of a property in the serializers object lieral,
     * the value will be called as a function and passed a reference to the model, a reference to the destination
     * JSON object literal, and the name of the property.
     * @memberOf CatalogItem.prototype
     * @type {Object}
     */
    serializers : {
        get : function() {
            return CatalogItem.defaultSerializers;
        }
    },

    /**
     * Gets the set of names of the properties to be serialized for this object when {@link CatalogMember#serializeToJson} is called
     * and the `serializeForSharing` flag is set in the options.
     * @memberOf CatalogItem.prototype
     * @type {String[]}
     */
    propertiesForSharing : {
        get : function() {
            return CatalogItem.defaultPropertiesForSharing;
        }
    }
});

/**
 * Gets or sets the default metadata to use for data items that don't provide anything better from their
 * {@link CatalogItem#metadata} property.  The default simply indicates that no metadata is available.
 * @type {Metadata}
 */
CatalogItem.defaultMetadata = new Metadata();
CatalogItem.defaultMetadata.isLoading = false;
CatalogItem.defaultMetadata.dataSourceErrorMessage = 'This data item does not have any details available.';
CatalogItem.defaultMetadata.serviceErrorMessage = 'This service does not have any details available.';

freezeObject(CatalogItem.defaultMetadata);

/**
 * Gets or sets the set of default updater functions to use in {@link CatalogMember#updateFromJson}.  Types derived from this type
 * should expose this instance - cloned and modified if necesary - through their {@link CatalogMember#updaters} property.
 * @type {Object}
 */
CatalogItem.defaultUpdaters = clone(CatalogMember.defaultUpdaters);
CatalogItem.defaultUpdaters.rectangle = function(catalogItem, json, propertyName) {
    if (defined(json.rectangle)) {
        catalogItem.rectangle = Rectangle.fromDegrees(json.rectangle[0], json.rectangle[1], json.rectangle[2], json.rectangle[3]);
    } else {
        catalogItem.rectangle = Rectangle.MAX_VALUE;
    }
};

CatalogItem.defaultUpdaters.attribution = function(catalogItem, json, prototypeName) {
    if(defined(json.attribution)){
        if((typeof json.attribution === 'object' && json.attribution.text) && json.attribution.link ){
            catalogItem.attribution = new Credit(json.attribution.text, undefined, json.attribution.link);
        }else if(typeof json.attribution === 'string'){
            catalogItem.attribution = new Credit(json.attribution, undefined, undefined);
        }
    }
};
freezeObject(CatalogItem.defaultUpdaters);

/**
 * Gets or sets the set of default serializer functions to use in {@link CatalogMember#serializeToJson}.  Types derived from this type
 * should expose this instance - cloned and modified if necesary - through their {@link CatalogMember#serializers} property.
 * @type {Object}
 */
CatalogItem.defaultSerializers = clone(CatalogMember.defaultSerializers);
CatalogItem.defaultSerializers.rectangle = function(catalogItem, json, propertyName) {
    if (defined(catalogItem.rectangle)) {
        json.rectangle = [
            CesiumMath.toDegrees(catalogItem.rectangle.west),
            CesiumMath.toDegrees(catalogItem.rectangle.south),
            CesiumMath.toDegrees(catalogItem.rectangle.east),
            CesiumMath.toDegrees(catalogItem.rectangle.north)
        ];
    }
};

// Serialize the underlying properties instead of the public views of them.
CatalogItem.defaultSerializers.legendUrls = function(catalogItem, json, propertyName) {
    json.legendUrls = catalogItem._legendUrls;
};

CatalogItem.defaultSerializers.attribution = function(catalogItem, json, propertyName) {
    if (defined(catalogItem.attribution)) {
        if (defined(catalogItem.attribution.link)) {
            json.attribution = {
                text: catalogItem.attribution.text,
                link: catalogItem.attribution.link
            };
        } else {
            json.attribution = catalogItem.attribution.text;
        }
    }
};

CatalogItem.defaultSerializers.dataUrl = function(catalogItem, json, prototypeName) {
    if(defined(catalogItem._dataUrl)){
           json.dataUrl = catalogItem._dataUrl;
        }
};

CatalogItem.defaultSerializers.dataUrlType = function(catalogItem, json, prototypeName) {
    if(defined(catalogItem._dataUrlType)){
           json.dataUrlType = catalogItem._dataUrlType;
        }
};

freezeObject(CatalogItem.defaultSerializers);

/**
 * Gets or sets the default set of properties that are serialized when serializing a {@link CatalogItem}-derived object with the
 * `serializeForSharing` flag set in the options.
 * @type {String[]}
 */
CatalogItem.defaultPropertiesForSharing = clone(CatalogMember.defaultPropertiesForSharing);
CatalogItem.defaultPropertiesForSharing.push('isEnabled');
CatalogItem.defaultPropertiesForSharing.push('isShown');
CatalogItem.defaultPropertiesForSharing.push('isLegendVisible');
CatalogItem.defaultPropertiesForSharing.push('nowViewingIndex');

freezeObject(CatalogItem.defaultPropertiesForSharing);

/**
 * Loads this catalog item, if it's not already loaded.  It is safe to
 * call this method multiple times.  The {@link CatalogItem#isLoading} flag will be set while the load is in progress.
 * Derived classes should implement {@link CatalogItem#_load} to perform the actual loading for the item.
 * Derived classes may optionally implement {@link CatalogItem#_getValuesThatInfluenceLoad} to provide an array containing
 * the current value of all properties that influence this item's load process.  Each time that {@link CatalogItem#load}
 * is invoked, these values are checked against the list of values returned last time, and {@link CatalogItem#_load} is
 * invoked again if they are different.  If {@link CatalogItem#_getValuesThatInfluenceLoad} is undefined or returns an
 * empty array, {@link CatalogItem#_load} will only be invoked once, no matter how many times
 * {@link CatalogItem#load} is invoked.
 *
 * @returns {Promise} A promise that resolves when the load is complete, or undefined if the item is already loaded.
 *
 */
CatalogItem.prototype.load = function() {
    if (defined(this._loadingPromise)) {
        // Load already in progress.
        return this._loadingPromise;
    }

    var loadInfluencingValues = [];
    if (defined(this._getValuesThatInfluenceLoad)) {
        loadInfluencingValues = this._getValuesThatInfluenceLoad();
    }

    if (arraysAreEqual(loadInfluencingValues, this._lastLoadInfluencingValues)) {
        // Already loaded, and nothing has changed to force a re-load.
        return undefined;
    }

    this.isLoading = true;

    var that = this;
    this._loadingPromise = runLater(function() {
        that._lastLoadInfluencingValues = [];
        if (defined(that._getValuesThatInfluenceLoad)) {
            that._lastLoadInfluencingValues = that._getValuesThatInfluenceLoad();
        }

        return that._load();
    }).then(function() {
        that._loadingPromise = undefined;
        that.isLoading = false;
        that.terria.currentViewer.notifyRepaintRequired();
    }).otherwise(function(e) {
        that._lastLoadInfluencingValues = undefined;
        that._loadingPromise = undefined;
        that.isEnabled = false;
        that.isLoading = false;
        throw e;
    });
    return this._loadingPromise;
};

/**
 * When implemented in a derived class, this method loads the item.  The base class implementation does nothing.
 * This method should not be called directly; call {@link CatalogItem#load} instead.
 * @return {Promise} A promise that resolves when the load is complete.
 * @protected
 */
CatalogItem.prototype._load = function() {
    return when();
};

var emptyArray = freezeObject([]);

/**
 * When implemented in a derived class, gets an array containing the current value of all properties that
 * influence this item's load process.  See {@link CatalogItem#load} for more information on when and
 * how this is used.  The base class implementation returns an empty array.
 * @return {Array} The array of values that influence the load process.
 * @protected
 */
CatalogItem.prototype._getValuesThatInfluenceLoad = function() {
    // In the future, we can implement auto-reloading when any of these properties change.  Just create a knockout
    // computed property that calls this method and subscribe to change notifications on that computed property.
    // (Will need to use the rateLimit extender, presumably).
    return emptyArray;
};

/**
 * Toggles the {@link CatalogItem#isEnabled} property of this item.  If it is enabled, calling this method
 * will disable it.  If it is disabled, calling this method will enable it.
 *
 * @returns {Boolean} true if the item is now enabled, false if it is now disabled.
 */
 CatalogItem.prototype.toggleEnabled = function() {
    this.isEnabled = !this.isEnabled;
    return this.isEnabled;
};

/**
 * Toggles the {@link CatalogItem#isShown} property of this item.  If it is shown, calling this method
 * will hide it.  If it is hidden, calling this method will show it.
 *
 * @returns {Boolean} true if the item is now shown, false if it is now hidden.
 */
 CatalogItem.prototype.toggleShown = function() {
    this.isShown = !this.isShown;
    return this.isShown;
};

/**
 * Toggles the {@link CatalogItem#isLegendVisible} property of this item.  If it is visible, calling this
 * method will hide it.  If it is hidden, calling this method will make it visible.
 * @return {Boolean} true if the legend is now visible, false if it is now hidden.
 */
CatalogItem.prototype.toggleLegendVisible = function() {
    this.isLegendVisible = !this.isLegendVisible;
    return this.isLegendVisible;
};

var scratchRectangle = new Rectangle();

/**
 * Moves the camera so that the item's bounding rectangle is visible.  If {@link CatalogItem#rectangle} is
 * undefined or covers more than about half the world in the longitude direction, or if the data item is not enabled
 * or not shown, this method does nothing.  Because the zoom may happen asynchronously (for example, if the item's
 * rectangle is not yet known), this method returns a Promise that resolves when the zoom animation starts.
 * @returns {Promise} A promise that resolves when the zoom animation starts.
 */
 CatalogItem.prototype.zoomTo = function() {
    var that = this;
    return when(this.load(), function() {
        if (!defined(that.rectangle)) {
            return;
        }

        var rect = Rectangle.clone(that.rectangle, scratchRectangle);

        if (rect.east - rect.west > 3.14) {
            rect = Rectangle.clone( that.terria.homeView.rectangle, scratchRectangle);
            console.log('Extent is wider than world so using homeView.');
        }

        var terria =  that.terria;
        terria.analytics.logEvent('dataSource', 'zoomTo', that.name);

        var epsilon = CesiumMath.EPSILON3;

        if (rect.east === rect.west) {
            rect.east += epsilon;
            rect.west -= epsilon;
        }

        if (rect.north === rect.south) {
            rect.north += epsilon;
            rect.south -= epsilon;
        }
        return terria.currentViewer.zoomTo(rect);
    });
};

/**
 * Uses the {@link CatalogItem#clock} settings from this data item.  If this data item
 * has no clock settings, this method does nothing.  Because the clock update may happen asynchronously
 * (for example, if the item's clock parameters are not yet known), this method returns a Promise that
 * resolves when the clock has been updated.
 * @returns {Promise} A promise that resolves when the clock has been updated.
 */
CatalogItem.prototype.useClock = function() {
    var that = this;
    return when(this.load(), function() {
        if (defined(that.clock) && that.isEnabled && that.isShown) {
            that.clock.getValue(that.terria.clock);
            that.terria.showTimeline++;
        }
        else {
            that.terria.clock.shouldAnimate = false;
            that.terria.showTimeline = 0;
        }
    });
};

/**
 * Moves the camera so that the data item's bounding rectangle is visible, and updates the TerriaJS clock according to this
 * data item's clock settings.  This method simply calls {@link CatalogItem#zoomTo} and
 * {@link CatalogItem#useClock}.  Because the zoom and clock update may happen asynchronously (for example, if the item's
 * rectangle is not yet known), this method returns a Promise that resolves when the zoom animation starts and the clock
 * has been updated.
 * @returns {Promise} A promise that resolves when the clock has been updated and the zoom animation has started.
 */
CatalogItem.prototype.zoomToAndUseClock = function() {
    return when.all([this.zoomTo(), this.useClock()]);
};

/**
 * Enables this data item on the globe or map.  This method:
 * * Should not be called directly.  Instead, set the {@link CatalogItem#isEnabled} property to true.
 * * Will not necessarily be called immediately when {@link CatalogItem#isEnabled} is set to true; it will be deferred until
 *   {@link CatalogItem#isLoading} is false.
 * * Should NOT also show the data item on the globe/map (see {@link CatalogItem#_show}), so in some cases it may not do
 *   anything at all.
 * * Calls {@link CatalogItem#_enableInCesium} or {@link CatalogItem#_enableInLeaflet} in the base-class implementation,
 *   depending on which viewer is active.  Derived classes that have identical enable logic for both viewers may override
 *   this method instead of the viewer-specific ones.
 * @protected
 */
CatalogItem.prototype._enable = function() {
    var terria =  this.terria;

    if (defined(terria.cesium)) {
        terria.cesium.stoppedRendering = true;
        this._enableInCesium();
    }

    if (defined(terria.leaflet)) {
        this._enableInLeaflet();
    }
};

/**
 * Disables this data item on the globe or map.  This method:
 * * Should not be called directly.  Instead, set the {@link CatalogItem#isEnabled} property to false.
 * * Will not be called if {@link CatalogItem#_enable} was not called (for example, because the previous call was deferred
 *   while the data item loaded, and the user disabled the data item before the load completed).
 * * Will only be called after {@link CatalogItem#_hide} when a shown data item is disabled.
 * * Calls {@link CatalogItem#_disableInCesium} or {@link CatalogItem#_disableInLeaflet} in the base-class implementation,
 *   depending on which viewer is active.  Derived classes that have identical disable logic for both viewers may override
 *   this method instead of the viewer-specific ones.
 * @protected
 */
CatalogItem.prototype._disable = function() {
    var terria =  this.terria;

    if (defined(terria.cesium)) {
        this._disableInCesium();
    }

    if (defined(terria.leaflet)) {
        this._disableInLeaflet();
    }
};

/**
 * Shows this data item on the globe or map.  This method:
 * * Should not be called directly.  Instead, set the {@link CatalogItem#isShown} property to true.
 * * Will only be called after {@link CatalogItem#_enable}; you can count on that method having been called first.
 * * Will not necessarily be called immediately when {@link CatalogItem#isShown} is set to true; it will be deferred until
 *   {@link CatalogItem#isLoading} is false.
 * * Calls {@link CatalogItem#_showInCesium} or {@link CatalogItem#_showInLeaflet} in the base-class implementation,
 *   depending on which viewer is active.  Derived classes that have identical show logic for both viewers
 *    may override this method instead of the viewer-specific ones.
 * @protected
 */
CatalogItem.prototype._show = function() {
    var terria =  this.terria;

    if (defined(terria.cesium)) {
        this._showInCesium();
    }

    if (defined(terria.leaflet)) {
        this._showInLeaflet();
    }
};

/**
 * Hides this data item on the globe or map.  This method:
 * * Should not be called directly.  Instead, set the {@link CatalogItem#isShown} property to false.
 * * Will not be called if {@link CatalogItem#_show} was not called (for example, because the previous call was deferred
 *   while the data item loaded, and the user hid the data item before the load completed).
 * * Calls {@link CatalogItem#_hideInCesium} or {@link CatalogItem#_hideInLeaflet} in the base-class implementation,
 *   depending on which viewer is active.  Derived classes that have identical hide logic for both viewers may override
 *   this method instead of the viewer-specific ones.
 * @protected
 */
CatalogItem.prototype._hide = function() {
    var terria =  this.terria;

    if (defined(terria.cesium)) {
        this._hideInCesium();
    }

    if (defined(terria.leaflet)) {
        this._hideInLeaflet();
    }
};

/**
 * When implemented in a derived class, enables this data item on the Cesium globe.  You should not call this
 * directly, but instead set the {@link CatalogItem#isEnabled} property to true.  See
 * {@link CatalogItem#_enable} for more information.
 * @abstract
 * @protected
 */
CatalogItem.prototype._enableInCesium = function() {
    throw new DeveloperError('_enableInCesium must be implemented in the derived class.');
};

/**
 * When implemented in a derived class, disables this data item on the Cesium globe.  You should not call this
 * directly, but instead set the {@link CatalogItem#isEnabled} property to false.  See
 * {@link CatalogItem#_disable} for more information.
 * @abstract
 * @protected
 */
CatalogItem.prototype._disableInCesium = function() {
    throw new DeveloperError('_disableInCesium must be implemented in the derived class.');
};

/**
 * When implemented in a derived class, shows this data item on the Cesium globe.  You should not call this
 * directly, but instead set the {@link CatalogItem#isShown} property to true.  See
 * {@link CatalogItem#_show} for more information.
 * @abstract
 * @protected
 */
CatalogItem.prototype._showInCesium = function() {
    throw new DeveloperError('_showInCesium must be implemented in the derived class.');
};

/**
 * When implemented in a derived class, hides this data item on the Cesium globe.  You should not call this
 * directly, but instead set the {@link CatalogItem#isShown} property to false.  See
 * {@link CatalogItem#_hide} for more information.
 * @abstract
 * @protected
 */
CatalogItem.prototype._hideInCesium = function() {
    throw new DeveloperError('_hideInCesium must be implemented in the derived class.');
};

/**
 * When implemented in a derived class, enables this data item on the Leaflet map.  You should not call this
 * directly, but instead set the {@link CatalogItem#isEnabled} property to true.  See
 * {@link CatalogItem#_enable} for more information.
 * @abstract
 * @protected
 */
CatalogItem.prototype._enableInLeaflet = function() {
    throw new DeveloperError('enableInLeaflet must be implemented in the derived class.');
};

/**
 * When implemented in a derived class, disables this data item on the Leaflet map.  You should not call this
 * directly, but instead set the {@link CatalogItem#isEnabled} property to false.  See
 * {@link CatalogItem#_disable} for more information.
 * @abstract
 * @protected
 */
CatalogItem.prototype._disableInLeaflet = function() {
    throw new DeveloperError('disableInLeaflet must be implemented in the derived class.');
};

/**
 * When implemented in a derived class, shows this data item on the Leaflet map.  You should not call this
 * directly, but instead set the {@link CatalogItem#isShown} property to true.  See
 * {@link CatalogItem#_show} for more information.
 * @abstract
 * @protected
 */
CatalogItem.prototype._showInLeaflet = function() {
    throw new DeveloperError('_showInLeaflet must be implemented in the derived class.');
};

/**
 * When implemented in a derived class, hides this data item on the Leaflet map.  You should not call this
 * directly, but instead set the {@link CatalogItem#isShown} property to false.  See
 * {@link CatalogItem#_hide} for more information.
 * @abstract
 * @protected
 */
CatalogItem.prototype._hideInLeaflet = function() {
    throw new DeveloperError('_hideInLeaflet must be implemented in the derived class.');
};

function isEnabledChanged(catalogItem) {
    var terria = catalogItem.terria;
    if (catalogItem.isEnabled) {
        terria.nowViewing.add(catalogItem);
        // Load this catalog item's data (if we haven't already) when it is enabled.
        // Don't actually enable until the load finishes.
        // Be careful not to call _enable multiple times or to call _enable
        // after the item has already been disabled.
        if (!defined(catalogItem._loadForEnablePromise)) {
            var resolvedOrRejected = false;
            var loadPromise = when(catalogItem.load(), function() {
                if (catalogItem.isEnabled) {
                    catalogItem._enable();
                    catalogItem.terria.currentViewer.notifyRepaintRequired();
                    catalogItem.terria.currentViewer.addAttribution(catalogItem.attribution);
                    if(defined(catalogItem.imageryLayer)){
                      catalogItem.imageryLayer.featureInfoTemplate = catalogItem.featureInfoTemplate;
                    }
                }
            });

            raiseErrorOnRejectedPromise(catalogItem.terria, loadPromise);

            loadPromise.always(function() {
                resolvedOrRejected = true;
                catalogItem._loadForEnablePromise = undefined;
            });

            // Make sure we know about it when the promise already resolved/rejected.
            catalogItem._loadForEnablePromise = resolvedOrRejected ? undefined : loadPromise;
        }

        catalogItem.isShown = true;

        terria.analytics.logEvent('dataSource', 'added', catalogItem.name);
        catalogItem._enabledDate = Date.now();
    } else {
        catalogItem.isShown = false;

        // Disable this data item on the map, but only if the previous request to enable it has
        // actually gone through.
        if (!defined(catalogItem._loadForEnablePromise)) {
            catalogItem._disable();
            catalogItem.terria.currentViewer.removeAttribution(catalogItem.attribution);
        }

        terria.nowViewing.remove(catalogItem);

        var duration;
        if (catalogItem._enabledDate) {
            duration = ((Date.now() - catalogItem._enabledDate) / 1000.0) | 0;
        }
        terria.analytics.logEvent('dataSource', 'removed', catalogItem.name, duration);
    }

    catalogItem.terria.currentViewer.notifyRepaintRequired();
}

function isShownChanged(catalogItem) {
    if (catalogItem.isShown) {
        // If the item is not enabled, do that first.  This way things will work even if isShown is
        // deserialized before isEnabled.
        catalogItem.isEnabled = true;

        // If enabling is waiting on an async load, we need to wait on it, too.
        raiseErrorOnRejectedPromise(catalogItem.terria, when(catalogItem._loadForEnablePromise, function() {
            if (catalogItem.isEnabled && catalogItem.isShown) {
                catalogItem._show();
                catalogItem.useClock();
                catalogItem.terria.currentViewer.notifyRepaintRequired();
            }
        }));

        catalogItem.terria.analytics.logEvent('dataSource', 'shown', catalogItem.name);
        catalogItem._shownDate = Date.now();
    } else {
        // Hide this data item on the map, but only if the previous request to show it has
        // actually gone through.
        if (!defined(catalogItem._loadForEnablePromise)) {
            catalogItem._hide();
            catalogItem.useClock();
        }


        var duration;
        if (defined(catalogItem._shownDate)) {
            duration = ((Date.now() - catalogItem._shownDate) / 1000.0) | 0;
        } else if (catalogItem._enabledDate) {
            duration = ((Date.now() - catalogItem._enabledDate) / 1000.0) | 0;
        }
        catalogItem.terria.analytics.logEvent('dataSource', 'hidden', catalogItem.name, duration);
    }

    catalogItem.terria.currentViewer.notifyRepaintRequired();
}

module.exports = CatalogItem;<|MERGE_RESOLUTION|>--- conflicted
+++ resolved
@@ -169,11 +169,7 @@
 
     knockout.track(this, ['rectangle', 'legendUrl', 'dataCustodian', 'attribution',
                           'metadataUrl', 'isEnabled', 'isShown', 'isLegendVisible', 'clock',
-<<<<<<< HEAD
                           'isLoading', 'isMappable', 'isEnableable', 'showsInfo', 'nowViewingMessage',
-=======
-                          'isLoading', 'isMappable', 'showsInfo', 'nowViewingMessage',
->>>>>>> fa03cf37
 						  'url', '_legendUrls', '_dataUrl', '_dataUrlType']);
 
     knockout.defineProperty(this, 'legendUrls', {
