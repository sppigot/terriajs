--- conflicted
+++ resolved
@@ -115,11 +115,7 @@
         });
     }
     function clearSiblings(code) {
-<<<<<<< HEAD
-        if (!code.concept.allowMultiple) {
-=======
         if (!code.parent.allowMultiple) {
->>>>>>> 2e0a2cae
             code.parent.items.forEach( function(item) {
                 if (item !== code) {
                     item.isActive = false;
