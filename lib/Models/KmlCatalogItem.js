--- conflicted
+++ resolved
@@ -114,33 +114,21 @@
     if (defined(that.data)) {
         return when(that.data, function(data) {
             if (data instanceof Document) {
-<<<<<<< HEAD
-                return dataSource.load(data, proxyUrl(that, that.dataSourceUrl, that.forceProxy)).then(function() {
-=======
                 return dataSource.load(data, proxyCatalogItemUrl(that, that.dataSourceUrl)).then(function() {
->>>>>>> 79bfc839
                     doneLoading(that);
                 }).otherwise(function() {
                     errorLoading(that);
                 });
             } else if (typeof Blob !== 'undefined' && data instanceof Blob) {
                 if (that.dataSourceUrl && that.dataSourceUrl.match(kmzRegex)) {
-<<<<<<< HEAD
-                    return dataSource.load(data, proxyUrl(that, that.dataSourceUrl, that.forceProxy)).then(function() {
-=======
                     return dataSource.load(data, proxyCatalogItemUrl(that, that.dataSourceUrl)).then(function() {
->>>>>>> 79bfc839
                         doneLoading(that);
                     }).otherwise(function() {
                         errorLoading(that);
                     });
                 } else {
                     return readXml(data).then(function(xml) {
-<<<<<<< HEAD
-                        return dataSource.load(xml, proxyUrl(that, that.dataSourceUrl, that.forceProxy)).then(function() {
-=======
                         return dataSource.load(xml, proxyCatalogItemUrl(that, that.dataSourceUrl)).then(function() {
->>>>>>> 79bfc839
                             doneLoading(that);
                         });
                     }).otherwise(function() {
@@ -153,11 +141,7 @@
                 if (!xml || !xml.documentElement || xml.getElementsByTagName('parsererror').length > 0) {
                     errorLoading(that);
                 }
-<<<<<<< HEAD
-                return dataSource.load(xml, proxyUrl(that, that.dataSourceUrl, that.forceProxy)).then(function() {
-=======
                 return dataSource.load(xml, proxyCatalogItemUrl(that, that.dataSourceUrl)).then(function() {
->>>>>>> 79bfc839
                     doneLoading(that);
                 }).otherwise(function() {
                     errorLoading(that);
@@ -175,11 +159,7 @@
             }
         });
     } else {
-<<<<<<< HEAD
-        return dataSource.load(proxyUrl(that, that.url, that.forceProxy)).then(function() {
-=======
         return dataSource.load(proxyCatalogItemUrl(that, that.url)).then(function() {
->>>>>>> 79bfc839
             doneLoading(that);
         }).otherwise(function() {
             errorLoading(that);
@@ -219,18 +199,6 @@
     dataSources.remove(this._kmlDataSource, false);
 };
 
-<<<<<<< HEAD
-function proxyUrl(catalogItem, url, force) {
-    if (defined(catalogItem.terria.corsProxy) &&
-        (catalogItem.terria.corsProxy.shouldUseProxy(url) || force)) {
-        return catalogItem.terria.corsProxy.getURL(url);
-    }
-
-    return url;
-}
-
-=======
->>>>>>> 79bfc839
 function doneLoading(kmlItem) {
     var dataSource = kmlItem._kmlDataSource;
     kmlItem.clock = dataSource.clock;
