'use strict';

/*global require*/
var URI = require('urijs');

var clone = require('terriajs-cesium/Source/Core/clone');
var defined = require('terriajs-cesium/Source/Core/defined');
var defineProperties = require('terriajs-cesium/Source/Core/defineProperties');
var freezeObject = require('terriajs-cesium/Source/Core/freezeObject');
var knockout = require('terriajs-cesium/Source/ThirdParty/knockout');
var loadJson = require('terriajs-cesium/Source/Core/loadJson');
var loadXML = require('terriajs-cesium/Source/Core/loadXML');
var objectToQuery = require('terriajs-cesium/Source/Core/objectToQuery');

var GeoJsonCatalogItem = require('./GeoJsonCatalogItem');
var CatalogItem = require('./CatalogItem');
var inherit = require('../Core/inherit');
var gmlToGeoJson = require('../Map/gmlToGeoJson');
var overrideProperty = require('../Core/overrideProperty');
var proxyCatalogItemUrl = require('./proxyCatalogItemUrl');

/**
 * A {@link CatalogItem} representing a layer from a Web Feature Service (WFS) server.
 *
 * @alias WebFeatureServiceCatalogItem
 * @constructor
 * @extends CatalogItem
 *
 * @param {Terria} terria The Terria instance.
 */
var WebFeatureServiceCatalogItem = function(terria) {
     CatalogItem.call(this, terria);

    this._dataUrl = undefined;
    this._dataUrlType = undefined;
    this._metadataUrl = undefined;
    this._geoJsonItem = undefined;

    /**
     * Gets or sets the URL of the WFS server.  This property is observable.
     * @type {String}
     */
    this.url = '';

    /**
     * Gets or sets the WFS feature type names.
     * @type {String}
     */
    this.typeNames = '';

    /**
     * Gets or sets a value indicating whether we should request GeoJSON from the WFS server.  If this property
     * and {@link WebFeatureServiceCatalogItem#requestGeoJson} are both true, we'll request GeoJSON first and
     * only fall back on trying GML if the GeoJSON request fails.
     * @type {Boolean}
     * @default true
     */
    this.requestGeoJson = true;

    /**
     * Gets or sets a value indicating whether we should request GML from the WFS server.  If this property
     * and {@link WebFeatureServiceCatalogItem#requestGeoJson} are both true, we'll request GeoJSON first and
     * only fall back on trying GML if the GeoJSON request fails.
     * @type {Boolean}
     * @default true
     */
    this.requestGml = true;

    knockout.track(this, ['_dataUrl', '_dataUrlType', '_metadataUrl', 'url', 'typeNames', 'requestGeoJson', 'requestGml']);

    // dataUrl, metadataUrl, and legendUrl are derived from url if not explicitly specified.
    overrideProperty(this, 'dataUrl', {
        get : function() {
            var url = this._dataUrl;
            if (!defined(url)) {
                url = this.url;
            }

            if (this.dataUrlType === 'wfs') {
                url = cleanUrl(url) + '?service=WFS&version=1.1.0&request=GetFeature&typeName=' + this.typeNames + '&srsName=EPSG%3A4326&maxFeatures=1000';
            }

            return url;
        },
        set : function(value) {
            this._dataUrl = value;
        }
    });

    overrideProperty(this, 'dataUrlType', {
        get : function() {
            if (defined(this._dataUrlType)) {
                return this._dataUrlType;
            } else {
                return 'wfs';
            }
        },
        set : function(value) {
            this._dataUrlType = value;
        }
    });

    overrideProperty(this, 'metadataUrl', {
        get : function() {
            if (defined(this._metadataUrl)) {
                return this._metadataUrl;
            }

            return cleanUrl(this.url) + '?service=WFS&version=1.1.0&request=GetCapabilities';
        },
        set : function(value) {
            this._metadataUrl = value;
        }
    });
};

inherit(CatalogItem, WebFeatureServiceCatalogItem);

defineProperties(WebFeatureServiceCatalogItem.prototype, {
    /**
     * Gets the type of data item represented by this instance.
     * @memberOf WebFeatureServiceCatalogItem.prototype
     * @type {String}
     */
    type : {
        get : function() {
            return 'wfs';
        }
    },

    /**
     * Gets a human-readable name for this type of data source, 'Web Feature Service (WFS)'.
     * @memberOf WebFeatureServiceCatalogItem.prototype
     * @type {String}
     */
    typeName : {
        get : function() {
            return 'Web Feature Service (WFS)';
        }
    },

    /**
     * Gets the set of functions used to update individual properties in {@link CatalogMember#updateFromJson}.
     * When a property name in the returned object literal matches the name of a property on this instance, the value
     * will be called as a function and passed a reference to this instance, a reference to the source JSON object
     * literal, and the name of the property.
     * @memberOf WebFeatureServiceCatalogItem.prototype
     * @type {Object}
     */
    updaters : {
        get : function() {
            return WebFeatureServiceCatalogItem.defaultUpdaters;
        }
    },

    /**
     * Gets the set of functions used to serialize individual properties in {@link CatalogMember#serializeToJson}.
     * When a property name on the model matches the name of a property in the serializers object lieral,
     * the value will be called as a function and passed a reference to the model, a reference to the destination
     * JSON object literal, and the name of the property.
     * @memberOf WebFeatureServiceCatalogItem.prototype
     * @type {Object}
     */
    serializers : {
        get : function() {
            return WebFeatureServiceCatalogItem.defaultSerializers;
        }
    }
});

WebFeatureServiceCatalogItem.defaultUpdaters = clone(CatalogItem.defaultUpdaters);
freezeObject(WebFeatureServiceCatalogItem.defaultUpdaters);

WebFeatureServiceCatalogItem.defaultSerializers = clone(CatalogItem.defaultSerializers);

// Serialize the underlying properties instead of the public views of them.
WebFeatureServiceCatalogItem.defaultSerializers.dataUrl = function(wfsItem, json, propertyName) {
    json.dataUrl = wfsItem._dataUrl;
};
WebFeatureServiceCatalogItem.defaultSerializers.dataUrlType = function(wfsItem, json, propertyName) {
    json.dataUrlType = wfsItem._dataUrlType;
};
WebFeatureServiceCatalogItem.defaultSerializers.metadataUrl = function(wfsItem, json, propertyName) {
    json.metadataUrl = wfsItem._metadataUrl;
};
freezeObject(WebFeatureServiceCatalogItem.defaultSerializers);

WebFeatureServiceCatalogItem.prototype._getValuesThatInfluenceLoad = function() {
    return [this.url, this.typeNames, this.requestGeoJson, this.requestGml];
};

WebFeatureServiceCatalogItem.prototype._load = function() {
    this._geoJsonItem = new GeoJsonCatalogItem( this.terria);


    var promise;
    if (this.requestGeoJson) {
        promise = loadGeoJson(this);
    } else if (this.requestGml) {
        promise = loadGml(this);
    } else {
        return;
    }

    this._geoJsonItem.data = promise;

    var that = this;
    return that._geoJsonItem.load().then(function() {
        that.rectangle = that._geoJsonItem.rectangle;
    });
};

WebFeatureServiceCatalogItem.prototype._enable = function() {
    if (defined(this._geoJsonItem)) {
        this._geoJsonItem._enable();
    }
};

WebFeatureServiceCatalogItem.prototype._disable = function() {
    if (defined(this._geoJsonItem)) {
        this._geoJsonItem._disable();
    }
};

WebFeatureServiceCatalogItem.prototype._show = function() {
    if (defined(this._geoJsonItem)) {
        this._geoJsonItem._show();
    }
};

WebFeatureServiceCatalogItem.prototype._hide = function() {
    if (defined(this._geoJsonItem)) {
        this._geoJsonItem._hide();
    }
};

function loadGeoJson(wfsItem) {
    var promise = loadJson(buildGeoJsonUrl(wfsItem)).then(function(json) {
        return json;
    });

    if (wfsItem.requestGml) {
        promise = promise.otherwise(function() {
            return loadGml(wfsItem);
        });
    }

    return promise;
}

function loadGml(wfsItem) {
    return loadXML(buildGmlUrl(wfsItem)).then(function(xml) {
        return gmlToGeoJson(xml);
    });
}

function buildGeoJsonUrl(wfsItem) {
<<<<<<< HEAD
    var url = cleanAndProxyUrl(wfsItem.terria, wfsItem.url, wfsItem.forceProxy);
=======
    var url = cleanAndProxyUrl(wfsItem, wfsItem.url);
>>>>>>> 79bfc839
    return url + '?' + objectToQuery({
        service: 'WFS',
        request: 'GetFeature',
        typeName: wfsItem.typeNames,
        version: '1.1.0',
        outputFormat: 'JSON',
        srsName: 'EPSG:4326'
    });
}

function buildGmlUrl(wfsItem) {
<<<<<<< HEAD
    var url = cleanAndProxyUrl(wfsItem.terria, wfsItem.url, wfsItem.forceProxy);
=======
    var url = cleanAndProxyUrl(wfsItem, wfsItem.url);
>>>>>>> 79bfc839
    return url + '?' + objectToQuery({
        service: 'WFS',
        request: 'GetFeature',
        typeName: wfsItem.typeNames,
        version: '1.1.0',
        srsName: 'EPSG:4326'
    });
}

<<<<<<< HEAD
function cleanAndProxyUrl(terria, url, force) {
    return proxyUrl(terria, cleanUrl(url), force);
=======
function cleanAndProxyUrl(catalogItem, url) {
    return proxyCatalogItemUrl(catalogItem, cleanUrl(url));
>>>>>>> 79bfc839
}

function cleanUrl(url) {
    // Strip off the search portion of the URL
    var uri = new URI(url);
    uri.search('');
    return uri.toString();
}

<<<<<<< HEAD
function proxyUrl(terria, url, force) {
    if (defined(terria.corsProxy) && (terria.corsProxy.shouldUseProxy(url) || force)) {
        return terria.corsProxy.getURL(url);
    }

    return url;
}

=======
>>>>>>> 79bfc839
module.exports = WebFeatureServiceCatalogItem;<|MERGE_RESOLUTION|>--- conflicted
+++ resolved
@@ -255,11 +255,7 @@
 }
 
 function buildGeoJsonUrl(wfsItem) {
-<<<<<<< HEAD
-    var url = cleanAndProxyUrl(wfsItem.terria, wfsItem.url, wfsItem.forceProxy);
-=======
     var url = cleanAndProxyUrl(wfsItem, wfsItem.url);
->>>>>>> 79bfc839
     return url + '?' + objectToQuery({
         service: 'WFS',
         request: 'GetFeature',
@@ -271,11 +267,7 @@
 }
 
 function buildGmlUrl(wfsItem) {
-<<<<<<< HEAD
-    var url = cleanAndProxyUrl(wfsItem.terria, wfsItem.url, wfsItem.forceProxy);
-=======
     var url = cleanAndProxyUrl(wfsItem, wfsItem.url);
->>>>>>> 79bfc839
     return url + '?' + objectToQuery({
         service: 'WFS',
         request: 'GetFeature',
@@ -285,13 +277,8 @@
     });
 }
 
-<<<<<<< HEAD
-function cleanAndProxyUrl(terria, url, force) {
-    return proxyUrl(terria, cleanUrl(url), force);
-=======
 function cleanAndProxyUrl(catalogItem, url) {
     return proxyCatalogItemUrl(catalogItem, cleanUrl(url));
->>>>>>> 79bfc839
 }
 
 function cleanUrl(url) {
@@ -301,15 +288,4 @@
     return uri.toString();
 }
 
-<<<<<<< HEAD
-function proxyUrl(terria, url, force) {
-    if (defined(terria.corsProxy) && (terria.corsProxy.shouldUseProxy(url) || force)) {
-        return terria.corsProxy.getURL(url);
-    }
-
-    return url;
-}
-
-=======
->>>>>>> 79bfc839
 module.exports = WebFeatureServiceCatalogItem;