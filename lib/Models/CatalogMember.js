--- conflicted
+++ resolved
@@ -10,10 +10,7 @@
 var knockout = require('terriajs-cesium/Source/ThirdParty/knockout');
 var serializeToJson = require('../Core/serializeToJson');
 var updateFromJson = require('../Core/updateFromJson');
-<<<<<<< HEAD
-=======
 var when = require('terriajs-cesium/Source/ThirdParty/when');
->>>>>>> 3d4e67ed
 
 /**
  * A member of a {@link CatalogGroup}.  A member may be a {@link CatalogItem} or a
@@ -300,9 +297,6 @@
         this.isUserSupplied = options.isUserSupplied;
     }
 
-<<<<<<< HEAD
-    return updateFromJson(this, json, options);
-=======
     var updatePromise = updateFromJson(this, json, options);
 
     // Updating from JSON may trigger a load (e.g. if isEnabled is set to true).  So if this catalog item
@@ -312,7 +306,6 @@
     } else {
         return updatePromise;
     }
->>>>>>> 3d4e67ed
 };
 
 /**
