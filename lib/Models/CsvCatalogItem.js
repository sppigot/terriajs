--- conflicted
+++ resolved
@@ -50,23 +50,16 @@
 
     this._tableDataSource = undefined;
 
-<<<<<<< HEAD
     this._clockTickUnsubscribe = undefined;
 
     this._regionWmsMap = undefined;
     this._regionDescriptor = undefined;
     this._regionMapped = false;
+
     this._csvDataset = undefined;
 
     this._clockTickUnsubscribe = undefined;
 
-=======
-    this._clockTickUnsubscribe = undefined;
-
-    this._regionWmsMap = undefined;
-    this._regionDescriptor = undefined;
-    this._regionMapped = false;
->>>>>>> d7c90d62
     this._tableStyle = {};
 
     /**
@@ -105,7 +98,6 @@
      */
     this.keepOnTop = false;
 
-<<<<<<< HEAD
     knockout.track(this, ['url', 'data', 'dataSourceUrl', 'opacity', 'keepOnTop', '_regionMapped', '_csvDataset']);
 
     knockout.defineProperty(this, 'csvDataset', {
@@ -116,9 +108,6 @@
             this._csvDataset = value;
         }
     });
-=======
-    knockout.track(this, ['url', 'data', 'dataSourceUrl', 'opacity', 'keepOnTop', '_regionMapped']);
->>>>>>> d7c90d62
 
     knockout.getObservable(this, 'opacity').subscribe(function(newValue) {
         updateOpacity(this);
@@ -232,8 +221,7 @@
         get : function() {
             return CsvCatalogItem.defaultPropertiesForSharing;
         }
-    },
-
+    }
 });
 
 /**
