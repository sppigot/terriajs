'use strict';

/*global require*/
var clone = require('terriajs-cesium/Source/Core/clone');
var defaultValue = require('terriajs-cesium/Source/Core/defaultValue');
var defined = require('terriajs-cesium/Source/Core/defined');
var defineProperties = require('terriajs-cesium/Source/Core/defineProperties');
var freezeObject = require('terriajs-cesium/Source/Core/freezeObject');
var knockout = require('terriajs-cesium/Source/ThirdParty/knockout');
var RuntimeError = require('terriajs-cesium/Source/Core/RuntimeError');
var when = require('terriajs-cesium/Source/ThirdParty/when');
var inherit = require('../Core/inherit');

var CatalogItem = require('./CatalogItem');
var createCatalogMemberFromType = require('./createCatalogMemberFromType');

/**
 * A {@link CatalogItem} composed of multiple other catalog items.  When this item is enabled or shown, the composed items are
 * enabled or shown as well.  Other properties, including {@link CatalogItem#rectangle},
 * {@link CatalogItem#clock}, and {@link CatalogItem#legendUrl}, are not composed in any way, so you should manually set those
 * properties on this object as appropriate.
 *
 * @alias CompositeCatalogItem
 * @constructor
 * @extends CatalogItem
 * 
 * @param {Terria} terria The Terria instance.
 * @param {CatalogItem[]} [items] The items to compose.
 */
var CompositeCatalogItem = function(terria, items) {
	CatalogItem.call(this, terria);

	this.items = defined(items) ? items.slice() : [];

	knockout.track(this, ['items']);

	knockout.getObservable(this, 'items').subscribe(function() {
		for (var i = 0; i < this.items.length; ++i) {
			this.items[i].showInNowViewingWhenEnabled = false;
		}
	}, this);
};

inherit(CatalogItem, CompositeCatalogItem);

defineProperties(CompositeCatalogItem.prototype, {
    /**
     * Gets the type of data member represented by this instance.
     * @memberOf CompositeCatalogItem.prototype
     * @type {String}
     */
    type : {
        get : function() {
            return 'composite';
        }
    },

    /**
     * Gets a human-readable name for this type of data source, such as 'Web Map Service (WMS)'.
     * @memberOf CompositeCatalogItem.prototype
     * @type {String}
     */
    typeName : {
        get : function() {
            return 'Composite';
        }
    },

    /**
     * Gets the set of functions used to update individual properties in {@link CatalogMember#updateFromJson}.
     * When a property name in the returned object literal matches the name of a property on this instance, the value
     * will be called as a function and passed a reference to this instance, a reference to the source JSON object
     * literal, and the name of the property.
     * @memberOf CompositeCatalogItem.prototype
     * @type {Object}
     */
    updaters : {
        get : function() {
            return CompositeCatalogItem.defaultUpdaters;
        }
    },

    /**
     * Gets the set of functions used to serialize individual properties in {@link CatalogMember#serializeToJson}.
     * When a property name on the model matches the name of a property in the serializers object lieral,
     * the value will be called as a function and passed a reference to the model, a reference to the destination
     * JSON object literal, and the name of the property.
     * @memberOf CompositeCatalogItem.prototype
     * @type {Object}
     */
    serializers : {
        get : function() {
            return CompositeCatalogItem.defaultSerializers;
        }
    },

    /**
     * Gets the set of names of the properties to be serialized for this object when {@link CatalogMember#serializeToJson} is called
     * and the `serializeForSharing` flag is set in the options.
     * @memberOf CompositeCatalogItem.prototype
     * @type {String[]}
     */
    propertiesForSharing : {
        get : function() {
            return CompositeCatalogItem.defaultPropertiesForSharing;
        }
    }
});

/**
 * Gets or sets the set of default updater functions to use in {@link CatalogMember#updateFromJson}.  Types derived from this type
 * should expose this instance - cloned and modified if necesary - through their {@link CatalogMember#updaters} property.
 * @type {Object}
 */
 // Adapted from CatalogGroup
CompositeCatalogItem.defaultUpdaters = clone(CatalogItem.defaultUpdaters);

CompositeCatalogItem.defaultUpdaters.items = function(compositeCatalogItem, json, propertyName, options) {
    // Let the item finish loading first.  Otherwise, these changes could get clobbered by the load.
    return when(compositeCatalogItem.load(), function() {
        var promises = [];

        // TODO: allow JSON to update the order of items as well.

        options = defaultValue(options, defaultValue.EMPTY_OBJECT);
        var onlyUpdateExistingItems = defaultValue(options.onlyUpdateExistingItems, false);

        var items = json.items;
        for (var itemIndex = 0; itemIndex < items.length; ++itemIndex) {
            var item = items[itemIndex];
            if (!defined(item.type)) {
                throw new RuntimeError('Each item must have a type.');
            }
            var existingItem = createCatalogMemberFromType(item.type, compositeCatalogItem.terria);
            compositeCatalogItem.add(existingItem);
            promises.push(existingItem.updateFromJson(item, options));
        }

        return when.all(promises);
    });
};

CompositeCatalogItem.defaultUpdaters.isLoading = function(compositeCatalogItem, json, propertyName) {};

freezeObject(CompositeCatalogItem.defaultUpdaters);

/**
 * Gets or sets the set of default serializer functions to use in {@link CatalogMember#serializeToJson}.  Types derived from this type
 * should expose this instance - cloned and modified if necesary - through their {@link CatalogMember#serializers} property.
 * @type {Object}
 */
CompositeCatalogItem.defaultSerializers = clone(CatalogItem.defaultSerializers);

CompositeCatalogItem.defaultSerializers.items = function(compositeCatalogItem, json, propertyName, options) {
    var items = json.items = [];

    for (var i = 0; i < compositeCatalogItem.items.length; ++i) {
        var item = compositeCatalogItem.items[i].serializeToJson(options);
        if (defined(item)) {
            items.push(item);
        }
    }
};

CompositeCatalogItem.defaultSerializers.isLoading = function(compositeCatalogItem, json, propertyName, options) {};

freezeObject(CompositeCatalogItem.defaultSerializers);

//

CompositeCatalogItem.prototype._load = function() {
	return when.all(this.items.map(function(item) { return item.load(); }));
};

CompositeCatalogItem.prototype._getValuesThatInfluenceLoad = function() {
	var result = [];

	for (var i = 0; i < this.items.length; ++i) {
		result.push.apply(result, this.items[i]._getValuesThatInfluenceLoad());
	}

	return result;
};

CompositeCatalogItem.prototype._enable = function() {
	for (var i = 0; i < this.items.length; ++i) {
		this.items[i]._enable();
	}
};

CompositeCatalogItem.prototype._disable = function() {
	for (var i = 0; i < this.items.length; ++i) {
		this.items[i]._disable();
	}
};

CompositeCatalogItem.prototype._show = function() {
	for (var i = 0; i < this.items.length; ++i) {
		this.items[i]._show();
	}
};

CompositeCatalogItem.prototype._hide = function() {
	for (var i = 0; i < this.items.length; ++i) {
		this.items[i]._hide();
	}
};

<<<<<<< HEAD
=======
CompositeCatalogItem.prototype.lowerToBottom = function() {
	for (var i = this.items.length - 1; i >= 0; --i) {
		var item = this.items[i];
		if (defined(item.lowerToBottom)) {
			item.lowerToBottom();
		}
	}
};

/**
 * Adds an item or group to this composite.
 *
 * @param {CatalogMember} item The item to add.
 */
CompositeCatalogItem.prototype.add = function(item) {
    this.items.push(item);
};


>>>>>>> 6e96581f
module.exports = CompositeCatalogItem;<|MERGE_RESOLUTION|>--- conflicted
+++ resolved
@@ -206,17 +206,6 @@
 	}
 };
 
-<<<<<<< HEAD
-=======
-CompositeCatalogItem.prototype.lowerToBottom = function() {
-	for (var i = this.items.length - 1; i >= 0; --i) {
-		var item = this.items[i];
-		if (defined(item.lowerToBottom)) {
-			item.lowerToBottom();
-		}
-	}
-};
-
 /**
  * Adds an item or group to this composite.
  *
@@ -226,6 +215,4 @@
     this.items.push(item);
 };
 
-
->>>>>>> 6e96581f
 module.exports = CompositeCatalogItem;