--- conflicted
+++ resolved
@@ -173,17 +173,8 @@
     this.regionConcept = undefined;
 
     /**
-<<<<<<< HEAD
      * Gets or sets the URL of a JSON file containing human-readable names of Australian Bureau of Statistics concept codes.
      * @type {String}
-=======
-     * Gets the list of initial concepts and codes on which to filter the data.  You can obtain a list of all available
-     * concepts for a dataset by querying http://stat.abs.gov.au/itt/query.jsp?method=GetDatasetConcepts&datasetid=ABS_CENSUS2011_B25
-     * (or equivalent) and a list of the possible values for a concept by querying
-     * http://stat.abs.gov.au/itt/query.jsp?method=GetCodeListValue&datasetid=ABS_CENSUS2011_B25&concept=MEASURE&format=json.
-     * @type {Array}
-     * @editorformat table
->>>>>>> 78de48e8
      */
     this.conceptNamesUrl = undefined;
 
@@ -204,6 +195,7 @@
      * (or equivalent) and a list of the possible values for a concept by querying
      * http://stat.abs.gov.au/itt/query.jsp?method=GetCodeListValue&datasetid=ABS_CENSUS2011_B25&concept=MEASURE&format=json.
      * @type {Array}
+     * @editorformat table
      */
     this.filter = [];
 
