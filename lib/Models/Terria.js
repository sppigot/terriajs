--- conflicted
+++ resolved
@@ -300,11 +300,7 @@
      */
     this.tileLoadProgressEvent = new CesiumEvent();
 
-<<<<<<< HEAD
-    knockout.track(this, ['viewerMode', 'baseMap', 'baseMapName', '_initialView', 'homeView', 'pickedFeatures', 'selectedFeature', 'configParameters', 'showTimeline', 'catalog']);
-=======
-    knockout.track(this, ['viewerMode', 'baseMap', 'baseMapName', '_initialView', 'homeView', 'pickedFeatures', 'selectedFeature', 'mapInteractionModeStack', 'configParameters']);
->>>>>>> 7e5f514d
+    knockout.track(this, ['viewerMode', 'baseMap', 'baseMapName', '_initialView', 'homeView', 'pickedFeatures', 'selectedFeature', 'mapInteractionModeStack', 'configParameters', 'showTimeline', 'catalog']);
 
     // IE versions prior to 10 don't support CORS, so always use the proxy.
     corsProxy.alwaysUseProxy = (FeatureDetection.isInternetExplorer() && FeatureDetection.internetExplorerVersion()[0] < 10);
