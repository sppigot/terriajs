'use strict';

import React from 'react';

import ClockRange from 'terriajs-cesium/Source/Core/ClockRange';
import classnames from 'classnames';

const TimelineControls = React.createClass({
    propTypes: {
        clock: React.PropTypes.object.isRequired,
        analytics: React.PropTypes.object.isRequired,
        currentViewer: React.PropTypes.object.isRequired,
        locale: React.PropTypes.object
    },

    getInitialState() {
        return {
            currentTimeString: ''
        };
    },

    gotoStart() {
        this.props.analytics.logEvent('navigation', 'click', 'gotoStart');

        this.props.clock.currentTime = this.props.clock.startTime;

        this.props.currentViewer.notifyRepaintRequired();
    },

    togglePlay() {
        this.props.analytics.logEvent('navigation', 'click', 'togglePlay');

        this.props.clock.tick();
        if (this.props.clock.multiplier < 0) {
            this.props.clock.multiplier = -this.props.clock.multiplier;
        }
        this.props.clock.shouldAnimate = !this.props.clock.shouldAnimate;

        this.props.currentViewer.notifyRepaintRequired();
    },

    playSlower() {
        this.props.analytics.logEvent('navigation', 'click', 'playSlower');

        this.props.clock.tick();
        this.props.clock.multiplier /= 2;
        this.props.clock.shouldAnimate = true;

        this.props.currentViewer.notifyRepaintRequired();
    },

    playFaster() {
        this.props.analytics.logEvent('navigation', 'click', 'playFaster');

        this.props.clock.tick();
        this.props.clock.multiplier *= 2;
        this.props.clock.shouldAnimate = true;

        this.props.currentViewer.notifyRepaintRequired();
    },

    toggleLoop() {
        this.props.analytics.logEvent('navigation', 'click', 'toggleLoop');

        if (this.isLooping()) {
            this.props.clock.clockRange = ClockRange.CLAMPED;
        } else {
            this.props.clock.clockRange = ClockRange.LOOP_STOP;
        }
    },

    isLooping() {
        return this.props.clock.clockRange === ClockRange.LOOP_STOP;
    },

    isPlaying() {
        return this.props.clock.shouldAnimate;
    },

    render() {
        return (
            <div className="timeline__controls">
                <button type='button' className="btn btn--timeline-control" onClick={this.gotoStart} title="Go to beginning">
                    <i className='icon icon-backToStart' />
                </button>
                <button type='button' className='btn btn--timeline-control' onClick={this.togglePlay} title="Play">
                    <i className={classnames('icon', {'icon-pause': this.isPlaying(), 'icon-play': !this.isPlaying()})} />
                </button>
                <button type='button' className="btn btn--timeline-control" onClick={this.playSlower} title="Play Slower">
<<<<<<< HEAD
                    <i className='icon icon-backward2' />
                </button>
                <button type='button' className="btn btn--timeline-control" onClick={this.playFaster} title="Play Faster">
                    <i className='icon icon-forward3' />
=======
                    <i className='icon icon-backward' />
                </button>
                <button type='button' className="btn btn--timeline-control" onClick={this.playFaster} title="Play Faster">
                    <i className='icon icon-forward' />
>>>>>>> 029206a6
                </button>
                <button type='button' className={classnames('btn', 'btn--timeline-control', {'is-active': this.isLooping()})}
                        onClick={this.toggleLoop} title="Loop at the end">
                    <i className='icon icon-refresh' />
                </button>
            </div>
        );
    }
});

export default TimelineControls;<|MERGE_RESOLUTION|>--- conflicted
+++ resolved
@@ -87,17 +87,10 @@
                     <i className={classnames('icon', {'icon-pause': this.isPlaying(), 'icon-play': !this.isPlaying()})} />
                 </button>
                 <button type='button' className="btn btn--timeline-control" onClick={this.playSlower} title="Play Slower">
-<<<<<<< HEAD
-                    <i className='icon icon-backward2' />
-                </button>
-                <button type='button' className="btn btn--timeline-control" onClick={this.playFaster} title="Play Faster">
-                    <i className='icon icon-forward3' />
-=======
                     <i className='icon icon-backward' />
                 </button>
                 <button type='button' className="btn btn--timeline-control" onClick={this.playFaster} title="Play Faster">
                     <i className='icon icon-forward' />
->>>>>>> 029206a6
                 </button>
                 <button type='button' className={classnames('btn', 'btn--timeline-control', {'is-active': this.isLooping()})}
                         onClick={this.toggleLoop} title="Loop at the end">
