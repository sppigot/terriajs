/*global require*/
"use strict";

var ClockRange = require('terriajs-cesium/Source/Core/ClockRange');
var ClockStep = require('terriajs-cesium/Source/Core/ClockStep');
var DataSourceClock = require('terriajs-cesium/Source/DataSources/DataSourceClock');
var defaultValue = require('terriajs-cesium/Source/Core/defaultValue');
var defined = require('terriajs-cesium/Source/Core/defined');
var definedNotNull = require('terriajs-cesium/Source/Core/definedNotNull');
var defineProperties = require('terriajs-cesium/Source/Core/defineProperties');
var destroyObject = require('terriajs-cesium/Source/Core/destroyObject');
var DeveloperError = require('terriajs-cesium/Source/Core/DeveloperError');
var Iso8601 = require('terriajs-cesium/Source/Core/Iso8601');
var JulianDate = require('terriajs-cesium/Source/Core/JulianDate');
var knockout = require('terriajs-cesium/Source/ThirdParty/knockout');
var TimeInterval = require('terriajs-cesium/Source/Core/TimeInterval');
var TimeIntervalCollection = require('terriajs-cesium/Source/Core/TimeIntervalCollection');

var formatNumberForLocale = require('../Core/formatNumberForLocale');
var getUniqueValues = require('../Core/getUniqueValues');
var inherit = require('../Core/inherit');
var VarType = require('../Map/VarType');
var VarSubType = require('../Map/VarSubType');
var VariableConcept = require('../Map/VariableConcept');

var typeHintSet = [
    { hint: /^(lon|longitude|lng)$/i, type: VarType.LON },
    { hint: /^(lat|latitude)$/i, type: VarType.LAT },
    { hint: /^(.*[_ ])?(depth|height|elevation)$/i, type: VarType.ALT },
    { hint: /^(.*[_ ])?(time|date)/i, type: VarType.TIME },  // Quite general, eg. matches "Start date (AEST)".
    { hint: /^(year)$/i, type: VarType.TIME },  // Match "year" only, not "Final year" or "0-4 years".
    { hint: /^postcode|poa|(.*_code)$/i, type: VarType.ENUM }
];

var subtypeHintSet = [
    { hint: /^(.*[_ ])?(year)/i, type: VarSubType.YEAR }
];

var defaultFinalDurationSeconds = 3600 * 24 - 1; // one day less a second, if there is only one date.
var defaultReplaceWithNullValues = ['na', 'NA', '-'];
var defaultReplaceWithZeroValues = [];

/**
* TableColumn is a light class containing a single variable (or column) from a TableStructure.
* It guesses the variable type (time, enum etc) from the variable name.
* It extends VariableConcept, which is used to represent the variable in the NowViewing tab.
* This gives it isActive, isSelected and color fields.
* In future it may perform additional processing.
*
* @alias TableColumn
* @constructor
* @extends {VariableConcept}
* @param {String} [name] The name of the variable.
* @param {Number[]} [values] An array of values for the variable.
* @param {Object} [options] Options:
* @param {Concept} [options.parent] The parent of this variable; if not parent.allowMultiple, parent.toggleActiveItem(variable) is called when toggling on.
* @param {Boolean} [options.active] Whether the variable should start active.
* @param {TableStructure} [options.tableStructure] The table structure this column belongs to. Required so that only one column is selected at a time.
* @param {VarType} [options.type] The variable type (eg. VarType.TIME). If not present, an educated guess is made based on the name and values.
* @param {VarSubType} [options.subtype] The variable subtype (eg. VarSubType.YEAR). If not present, an educated guess is made based on the name and values.
* @param {VarType[]} [options.unallowedTypes] An array of types which should not be guessed. If not present, all types are allowed. Cannot include VarType.SCALAR.
* @param {VarType[]} [options.displayVariableTypes] If present, only make this variable visible if its type is in this list.
* @param {String[]} [options.replaceWithNullValues] If present, and this is a SCALAR type with at least one numerical value, then replace these values with null.
*        Defaults to ['na', 'NA'].
* @param {String[]} [options.replaceWithZeroValues] If present, and this is a SCALAR type with at least one numerical value, then replace these values with 0.
*        Defaults to [null, '-']. (Blank values like '' are converted to null before they reach here, so use null instead of '' to catch missing values.)
* @param {Number} [options.displayDuration]
* @param {String} [options.id] Provided so that columns can be renamed; their original name is stored as the id.
* @param {String} [options.format] A format string for this column. For numbers, this is passed as options to toLocaleString.
*/
var TableColumn = function(name, values, options) {
    this.options = defaultValue(options, defaultValue.EMPTY_OBJECT);

    VariableConcept.call(this, name, {
        parent: this.options.tableStructure,
        active: this.options.active
    });
    this.id = defaultValue(this.options.id, this.id); // if options.id is provided, use it to override the default (this.id = this.name).
    this.format = this.options.format;

    this._rawValues = values;
    this._unallowedTypes = defaultValue(this.options.unallowedTypes, []);
    this._replaceWithZeroValues = defaultValue(this.options.replaceWithZeroValues, defaultReplaceWithZeroValues);
    this._replaceWithNullValues = defaultValue(this.options.replaceWithNullValues, defaultReplaceWithNullValues);
    this._type = this.options.type;
    this._subtype = this.options.subtype;
    if (!defined(this._type)) {
        this.setTypeAndSubTypeFromName();
    }

    this._numericalValues = values && values.filter(function(value) { return typeof value === 'number'; });
    if ((this._type === VarType.SCALAR) && (this._numericalValues.length > 0)) {
        // Before setting this._values, replace '-' and 'NA' etc with zero/null. Min/max values ignore nulls.
        this._values = replaceValues(values, this._replaceWithZeroValues, this._replaceWithNullValues);
    } else {
        this._values = values;
    }
    var nonNullValues = this._values.filter(function(value) {return value !== null;});
    this._minimumValue = Math.min.apply(null, nonNullValues);  // Note: a single NaN value makes this NaN (hence replaceValues above).
    this._maximumValue = Math.max.apply(null, nonNullValues);

    this._uniqueValues = undefined;
    this._indicesIntoUniqueValues = undefined;

    this.displayDuration = this.options.displayDuration;  // undefined is fine.

    /**
     * this.dates is a version of values that has been converted to javascript Dates.
     * Only if type === VarType.TIME.
     */
    this.dates = undefined;
    /**
     * this.julianDates is a version of values that has been converted to JulianDates.
     * Only if type === VarType.TIME.
     */
    this.julianDates = undefined;
    /**
     * this.finishJulianDates is an Array of JulianDates listing the next different date in the values array, less 1 second.
     * Only if type === VarType.TIME.
     */
    this.finishJulianDates = undefined;
    /**
     * A TimeIntervalCollection Array giving when each row applies.
     * Only if type === VarType.TIME.
     */
    this._availabilities = undefined;
    /**
     * A DataSourceClock whose start and stop times correspond to the first and last visible row.
     * Only if type === VarType.TIME.
     */
    this._clock = undefined;

    if (defined(values) && this._type === VarType.TIME) {
        var jsDatesAndJulianDates = convertToDates(this);
        this.dates = jsDatesAndJulianDates.jsDates;
        this.julianDates = jsDatesAndJulianDates.julianDates;
        if (this.dates.length === 0) {
            // We couldn't interpret this as dates after all. Change type to scalar.
            this._type = VarType.SCALAR;
        } else {
            this._subtype = jsDatesAndJulianDates.subtype;
            // Calculate default end dates and availabilities, and define a clock.
            this.finishJulianDates = calculateFinishDates(this.julianDates);
            this._availabilities = calculateAvailabilities(this);
            this._clock = createClock(this);
        }
    }

    // If it looked like a SCALAR but there are no numerical values, change type to ENUM.
    if (isNaN(this._minimumValue) && this._type === VarType.SCALAR) {
        this._type = VarType.ENUM;
    }

    // Finally, distinguish between ENUM and html tags.
    if (this._type === VarType.ENUM && looksLikeHtmlTags(this.values)) {
        this._type = VarType.TAG;
    }

    updateForType(this);

    this._formattedValues = getFormattedValues(this);

    knockout.track(this, ['_type']);  // so that TableStructure can change columnsByType if type changes.
};

inherit(VariableConcept, TableColumn);

function replaceValues(values, replaceWithZeroValues, replaceWithNullValues) {
    // Replace "bad" values like "-" with zero, and "na" with null.
    // Note this does not go back and update TableStructure._rows, so the row descriptions will still show the original values.
    return values.map(function(value) {
        if (replaceWithZeroValues.indexOf(value) >= 0) {
            return 0;
        }
        if (replaceWithNullValues.indexOf(value) >= 0) {
            return null;
        }
        return value;
    });
}

function updateForType(tableColumn) {
    // Currently cannot change type to TIME and expect it to work.
    // But could update this.dates etc when set to VarType.TIME (if needed).
    tableColumn._uniqueValues = undefined;
<<<<<<< HEAD
    if (tableColumn.usesIndicesIntoUniqueValues) {
        // If it is a non-numeric ENUM type, then calculate numerical indices into the uniqueValues,
        // for easier legend and color handling.
        // Throw out blanks from the unique values and return them as null indices.
        tableColumn._uniqueValues = getUniqueValues(tableColumn._values).filter(function(value) { return (value !== null); });
        sortMostCommonFirst(tableColumn._values, tableColumn._uniqueValues);
        tableColumn._indicesIntoUniqueValues = tableColumn._values.map(function(value) {
            return (value !== null ? tableColumn._uniqueValues.indexOf(value) : null);
        });
    }
=======
    tableColumn._indicesIntoUniqueValues = undefined;
>>>>>>> 0adfc594

    tableColumn._displayVariableTypes = tableColumn.options.displayVariableTypes;
    if (defined(tableColumn._displayVariableTypes)) {
        tableColumn.isVisible = (tableColumn._displayVariableTypes.indexOf(tableColumn._type) >= 0);
    }
}

defineProperties(TableColumn.prototype, {
    /**
     * Gets or sets the type of this column.
     * @memberOf TableColumn.prototype
     * @type {VarType}
     */
    type: {
        get: function() {
            return this._type;
        },
        set: function(type) {
            this._type = type;
            updateForType(this);
        }
    },

    /**
     * Gets or sets the subtype of this column.
     * @memberOf TableColumn.prototype
     * @type {VarSubType}
     */
    subtype: {
        get: function() {
            return this._subtype;
        },
        set: function(subtype) {
            this._subtype = subtype;
            // updateForType(this);
        }
    },

    /**
     * Gets the values of this column.
     * @memberOf TableColumn.prototype
     * @type {Array}
     */
    values: {
        get: function() {
            return this._values;
        }
    },

    /**
     * Gets the indices into the unique values of this column. Only defined if non-numeric.
     * @memberOf TableColumn.prototype
     * @type {Array}
     */
    indicesIntoUniqueValues: {
        get: function() {
            if (this.usesIndicesIntoUniqueValues && !defined(this._indicesIntoUniqueValues)) {
                var uniqueValues = this.uniqueValues;  // Do not use this._uniqueValues since it may not exist yet.
                this._indicesIntoUniqueValues = this._values.map(function(value) {
                    return (value !== null ? uniqueValues.indexOf(value) : null);
                });
            }
            return this._indicesIntoUniqueValues;
        }
    },

    /**
     * If this column is a non-numeric ENUM type, then gets this column's indices into uniqueValues.
     * Otherwise, gets the column's values.
     * This is the quantity used for coloring.
     * @memberOf TableColumn.prototype
     * @type {Array}
     */
    indicesOrValues: {
        get: function() {
            if (this.usesIndicesIntoUniqueValues) {
                return this.indicesIntoUniqueValues; // Do not use this._indicesIntoUniqueValues since it may not exist yet.
            } else {
                return this._values;
            }
        }
    },

    /**
     * If this column is a non-numeric ENUM type, then gets this column's indices into uniqueValues.
     * Otherwise, gets the column's numerical values only.
     * This is the quantity used for the legend.
     * @memberOf TableColumn.prototype
     * @type {Array}
     */
    indicesOrNumericalValues: {
        get: function() {
            if (this.usesIndicesIntoUniqueValues) {
                return this.indicesIntoUniqueValues; // Do not use this._indicesIntoUniqueValues since it may not exist yet.
            } else {
                return this._numericalValues;
            }
        }
    },

    /**
     * Returns whether this column's indicesOrValues is indices,
     * ie. whether this column is an ENUM type.
     * @memberOf TableColumn.prototype
     * @type {Boolean}
     */
    usesIndicesIntoUniqueValues: {
        get: function() {
            // In previous versions, also required isNaN(this._minimumValue).
            return this._type === VarType.ENUM;
        }
    },

    /**
     * Gets formatted values of this column.
     * @memberOf TableColumn.prototype
     * @type {Array}
     */
    formattedValues: {
        get: function() {
            return this._formattedValues;
        }
    },

    /**
     * Gets the minimum value of this column.
     * @memberOf TableColumn.prototype
     * @type {Number}
     */
    minimumValue: {
        get: function() {
            return this._minimumValue;
        }
    },

    /**
     * Gets the maximum value of this column.
     * @memberOf TableColumn.prototype
     * @type {Number}
     */
    maximumValue: {
        get: function() {
            return this._maximumValue;
        }
    },

    /**
     * Returns this column's unique values only. Only defined if non-numeric.
     * @memberOf TableColumn.prototype
     * @type {Boolean}
     */
    uniqueValues: {
        get: function() {
            if (this.usesIndicesIntoUniqueValues && !defined(this._uniqueValues)) {
                this._uniqueValues = getUniqueValues(this._values).filter(function(value) { return (value !== null); });
            }
            return this._uniqueValues;
        }
    },

    /**
     * Returns an array describing when each row is visible. Only defined if type == VarType.TIME.
     * @memberOf TableColumn.prototype
     * @type {TimeIntervalCollection[]}
     */
    availabilities: {
        get: function() {
            return this._availabilities;
        }
    },

    /**
     * Returns a clock whose start and stop times correspond to the first and last visible row.
     * Only defined if type == VarType.TIME.
     * @memberOf TableColumn.prototype
     * @type {DataSourceClock}
     */
    clock: {
        get: function() {
            return this._clock;
        }
    }
});


// If -'s or /'s are used to separate the fields, replace them with /'s, and
// swap the first and second fields.
// Eg. '30-12-2015' => '12/30/2015', the US format, because that is what javascript's Date expects.
function swapDateFormat(v) {
    var part = v.split(/[/-]/);
    if (part.length === 3) {
        v = part[1] + '/' + part[0] + '/' + part[2];
    }
    return v;
}

// Replace hypens with slashes in a three-part date, eg. '4-6-2015' => '4/6/2015' or '2015-12-5' => '2015/12/5'.
// This helps because '2015-12-5' will display differently in different browsers, whereas '2015/12/5' will not.
// Also, convert timestamp info, dropping milliseconds, timezone and replacing 'T' with a space.
// Eg.: 'yyyy-mm-ddThh:mm:ss.qqqqZ' => 'yyyy/mm/dd hh:mm:ss'.
function replaceHyphensAndConvertTime(v) {
    var time = '';
    if (!defined(v.indexOf)) {
        // could be a number, eg. times may be simple numbers like 730.
        return v;
    }
    var tIndex = v.indexOf('T');
    if (tIndex >= 0) {
        var times = v.substr(tIndex + 1).split(':');
        if (times && times.length > 1) {
            time = ' ' + times[0] + ':' + times[1];
        }
        if (times.length > 2) {
            time = time + ':' + parseInt(times[2]);
        }
        v = v.substr(0, tIndex);
    }
    var part = v.split(/-/);
    if (part.length === 3) {
        v = part[0] + '/' + part[1] + '/' + part[2];
    }
    return v + time;
}

function isInteger(value) {
    return (!isNaN(value)) && (parseInt(Number(value)) === +value) && (!isNaN(parseInt(value)));
}

function areAllIntegers(array) {
    for (var i = array.length - 1; i >= 0; i--) {
        if (!isInteger(array[i])) {
            return false;
        }
    }
    return true;
}

/**
 * Simple check to try to guess date format, based on max value of first position.
 * If dates are consistent with US format, it will use US format (mm-dd-yyyy).
 *
 * @param  {TableColumn} tableColumn The column.
 * @return {Object} Object with keys:
 *         subtype: The identified subtype, or undefined.
 *         jsDates: The values as javascript dates.
 *         julianDates: The values as JulianDates.
 */
function convertToDates(tableColumn) {
    // All browsers appear to understand both yyyy/m/d and m/d/yyyy as arguments to Date (but not with hyphens).
    // See http://dygraphs.com/date-formats.html
    // Before converting to dates, we ignore values which would be replaced with null or zero.
    // Do this by replacing both sorts with null.
    var theValues = replaceValues(tableColumn._values, [], tableColumn._replaceWithNullValues.concat(tableColumn._replaceWithZeroValues));
    var subtype;
    var firstPositionMaximum = 0;  // call this firstPositionMaximum because parseInt('12-10') = 12.
    theValues.forEach(function(value) {
        var firstPosition = parseInt(value);
        if (firstPosition > firstPositionMaximum) {
            firstPositionMaximum = firstPosition;
        }
    });

    var dateParsers;  // returns [jsDate, julianDate].
    // First, could it be a simple integer year format? Assume if all integers less than 9999, then years.
    if (tableColumn.subtype === VarSubType.YEAR || ((firstPositionMaximum < 9999) && areAllIntegers(theValues))) {
        subtype = VarSubType.YEAR;
        dateParsers = function(v) {
            var jsDate = new Date(v + '/01/01');
            return [jsDate, JulianDate.fromDate(jsDate)];
        };
    } else if (firstPositionMaximum > 31) {
        dateParsers = function(v) {
            // If it contains a space, it may be either yyyy-mm-dd hh:mm:ss, or yyyy/mm/dd hh:mm:ss.
            if (v.indexOf(' ') > 0 && v.indexOf(':') > 0) {
                var jsDate = new Date(replaceHyphensAndConvertTime(v));
                return [jsDate, JulianDate.fromDate(jsDate)];
            } else {
                // Assume it is a properly defined ISO format  yyyy-mm-dd or yyyy-mm-ddThh:mm:ss
                // Note that Safari and some older browsers cannot handle ISO format, hence the need to go via JulianDate.
                var julianDate = JulianDate.fromIso8601(v);
                return [JulianDate.toDate(julianDate), julianDate];  // It may be better to use jsDate = new Date(replaceHyphensAndConvertTime(v));
            }
        };
    } else if (firstPositionMaximum > 12) { //Int'l javascript format dd-mm-yyyy
        dateParsers = function(v) {
            var jsDate = new Date(swapDateFormat(v));
            return [jsDate, JulianDate.fromDate(jsDate)];
        };
    } else {  //USA javascript date format mm-dd-yyyy
        dateParsers = function(v) {
            var jsDate = new Date(replaceHyphensAndConvertTime(v)); // The T check is overkill for this.
            return [jsDate, JulianDate.fromDate(jsDate)];
        };
    }

    var results = [];
    try {
        results = theValues.map(function(v) {
            if (definedNotNull(v)) {
                return dateParsers(v);
            } else {
                return [undefined, undefined];
            }
        });
    } catch (err) {
        // Repeat one by one so we can display the bad date.
        try {
            for (var i = 0; i < theValues.length; i++) {
                dateParsers(theValues[i]);
            }
        } catch (err) {
            console.log('Unable to parse date:', theValues[i], err);
        }
    }
    // We now have results = [ [jsDate1, julianDate1], [jsDate2, julianDate2], ...] - unzip them and return them.
    return {
        subtype: subtype,
        jsDates: results.map(function(twoDates) { return twoDates[0]; }),
        julianDates: results.map(function(twoDates) { return twoDates[1]; })
    };
}

// For each date, find the next different date (minus 1 second). Return an array of these finish dates.
// For the final date, use the average spacing of the unique dates as the final duration.
// (If there is only one date, use a default value.)
function calculateFinishDates(julianDates) {
    // First calculate a set of unique, sorted dates.
    var revisedDates = julianDates.filter(function(d) { return defined(d); });
    revisedDates.sort(JulianDate.compare);
    revisedDates = revisedDates.filter(function(element, index, array) {
        return (index === 0) || (!JulianDate.equals(array[index - 1], element));
    });
    // Calculate end dates corresponding to each revised date (which are start dates).
    // Typically just shave a second off the next start date, unless the difference is < 20 seconds,
    // in which case shave off 5% of the difference.
    var endDates = revisedDates.slice(1).map(function(rawEndDate, index) {
        var secondsDifference = JulianDate.secondsDifference(rawEndDate, revisedDates[index]);
        if (secondsDifference < 20) {
            return JulianDate.addSeconds(revisedDates[index], secondsDifference * 0.95, new JulianDate());
        } else {
            return JulianDate.addSeconds(rawEndDate, -1, new JulianDate());
        }
    });
    // For the final end date, use the average spacing of the unique dates.
    // If there is only one date, use defaultFinalDurationSeconds.
    var finalDurationSeconds = defaultFinalDurationSeconds;
    var n = revisedDates.length;
    if (n > 1) {
        finalDurationSeconds = JulianDate.secondsDifference(revisedDates[n - 1], revisedDates[0]) / (n - 1);
    }
    endDates.push(JulianDate.addSeconds(revisedDates[n - 1], finalDurationSeconds, new JulianDate()));

    return julianDates.map(function(startDate, index) {
        if (defined(startDate)) {
            for (var i = 0; i < revisedDates.length; i++) {
                if (JulianDate.greaterThan(endDates[i], startDate)) {
                    return endDates[i];
                }
            }
        }
    });
}

var endScratch = new JulianDate();
/**
 * Calculate and return the availability interval for the index'th entry in timeColumn.
 *
 * @param  {TableColumn} timeColumn The time column that applies to this data.
 * @param  {Integer} index The index into the time column.
 * @return {TimeInterval} The time interval over which this entry is visible.
 */
function calculateAvailability(timeColumn, index) {
    var availability = new TimeIntervalCollection();
    var availabilityInterval;
    var startJulianDate = timeColumn.julianDates[index];
    if (defined(startJulianDate)) {
        var finishJulianDate;
        if (!defined(timeColumn.displayDuration)) {
            finishJulianDate = timeColumn.finishJulianDates[index];
        } else {
            finishJulianDate = JulianDate.addMinutes(timeColumn.julianDates[index], timeColumn.displayDuration, endScratch);
        }
        availabilityInterval = new TimeInterval({start: timeColumn.julianDates[index], stop: finishJulianDate});
        availability.addInterval(availabilityInterval);
    }
    return availability;
}

/**
 * Calculates and returns the TimeIntervalCollection over which to display each row.
 */
function calculateAvailabilities(timeColumn) {
    return timeColumn.values.map(function(value, index) {
        return calculateAvailability(timeColumn, index);
    });
}

/**
 * Returns a DataSourceClock out of this column. Only call if this is a time column.
 */
function createClock(timeColumn) {
    var availabilityCollection = new TimeIntervalCollection();
    timeColumn._availabilities
        .filter(function(availability) { return defined(availability.start); })
        .forEach(function(availability) {
            availabilityCollection.addInterval(availability);
        });
    if (!defined(timeColumn._clock)) {
        if (!availabilityCollection.start.equals(Iso8601.MINIMUM_VALUE)) {
            var startTime = availabilityCollection.start;
            var stopTime = availabilityCollection.stop;
            var totalSeconds = JulianDate.secondsDifference(stopTime, startTime);
            var multiplier = Math.round(totalSeconds / 120.0);

            var clock = new DataSourceClock();
            clock.startTime = JulianDate.clone(startTime);
            clock.stopTime = JulianDate.clone(stopTime);
            clock.clockRange = ClockRange.LOOP_STOP;
            clock.multiplier = multiplier;
            clock.currentTime = JulianDate.clone(startTime);
            clock.clockStep = ClockStep.SYSTEM_CLOCK_MULTIPLIER;
            return clock;
        }
    }
    return timeColumn._clock;
}

// Returns true if all non-blank values could be html tags.
// Test by checking if the first character is <, and it ends with a >, has length at least 5, and it either:
//  finishes "/>" (to catch <br/>),
//  contains "=" (to catch <img src="foo">), or
//  contains another < and >, but not << or >> at the start and end (to catch <div>Foo</div>).
function looksLikeHtmlTags(values) {
    for (var i = values.length - 1; i >= 0; i--) {
        var value = values[i];
        if (value === null) {
            continue;
        }
        if (!defined(value) || !defined(value.indexOf)) {
            return false;
        }
        if ((value[0] !== '<') || (value[value.length - 1] !== '>') || (value.length < 5)) {
            return false;
        }
        if (value[value.length - 2] === '/') {
            continue;
        }
        if (value.indexOf('=') >= 0) {
            continue;
        }
        var cutValue = value.substr(2, value.length - 4);
        if ((cutValue.indexOf('<') > 0) && (cutValue.indexOf('>') >= 0)) {
            continue;
        }
        return false;
    }
    return true;
}

// zip([[1, 2, 3], [4, 5, 6]]) = [[1, 4], [2, 5], [3, 6]].
function zip(arrayOfArrays) {
    return arrayOfArrays[0].map(function(_, secondIndex) {
        return arrayOfArrays.map(function(_, firstIndex) {
            return arrayOfArrays[firstIndex][secondIndex];
        });
    });
}

/**
 * Sums the values of a number of TableColumns.
 * @param {...TableColumn} The table columns (either a single array or as separate arguments).
 * @return {Number[]} Array of values of the sum.
 */
TableColumn.sumValues = function() {
    var columns;
    if (arguments.length === 1) {
        columns = arguments[0];
    } else {
        columns = Array.prototype.slice.call(arguments); // Gives arguments a map property.
    }
    var allValues = columns.map(function(column) { return column.values; });
    var transposed = zip(allValues);
    return transposed.map(function(rowValues) { return rowValues.reduce(function(x, y) { return (+x) + (+y); }) });
};

/**
 * Divides the values of one TableColumns into another, optionally replacing those with denominator zero.
 * @param {TableColumn} numerator The column whose values form the numerator.
 * @param {TableColumn} denominator The column whose values form the denominator.
 * @return {Number[]} Array of values of numerator / denominator.
 */
TableColumn.divideValues = function(numerator, denominator, nanReplace) {
    return denominator.values.map(function(denominatorValue, index) {
        if (denominatorValue === 0 && defined(nanReplace)) {
            return nanReplace;
        }
        return (+numerator.values[index]) / (+denominatorValue);
    });
};

function sortMostCommonFirst(values, uniqueValues) {
    var frequencies = values.reduce(function(frequencies, thisValue) {
        if (!defined(frequencies[thisValue])) {
            frequencies[thisValue] = 1;
        } else {
            frequencies[thisValue] += 1;
        }
        return frequencies;
    }, {});
    uniqueValues.sort(function(a, b) { return frequencies[b] - frequencies[a]; });  // Sorts with largest value first.
}

/**
 * Guesses the best variable type based on its name. Returns undefined if no guess.
 * @param {Object[]} hintSet The hint set to use, eg. [{ hint: /^(.*[_ ])?(year)/i, type: VarSubType.YEAR }].
 * @param {String} name The variable name, eg. 'Time (AEST)'.
 * @param {VarType[]|VarSubType[]} unallowedTypes Types not to consider. Pass [] to consider all types or subtypes.
 * @return {VarType|VarSubType} The variable type or subtype, eg. VarType.SCALAR.
 */
function applyHintsToName(hintSet, name, unallowedTypes) {
    for (var i in hintSet) {
        if (hintSet[i].hint.test(name)) {
            var guess = hintSet[i].type;
            if (unallowedTypes.indexOf(guess) === -1) {
                return guess;
            }
        }
    }
}

function getFormattedValues(tableColumn) {
    if (tableColumn.type === VarType.SCALAR) {
        // Use raw values so no replacements are made in the displayed value, eg. "-" stays "-".
        return tableColumn._rawValues.map(function(value) {
            if (isNaN(value)) {
                return value;
            }
            return formatNumberForLocale(value, tableColumn.format);
        });
    } else if (tableColumn.type === VarType.TIME) {
        return tableColumn.dates.map(function(date, index) {
            // date is a javascript Date, which will display as eg. Thu Jan 28 2016 15:22:37 GMT+1100 (AEDT).
            // If the original string contains a "T", then it is ISO8601 format, and we can format it more nicely.
            var value = tableColumn._values[index];
            if ((typeof value === 'string' || value instanceof String) && value.indexOf('T') >= 0) {
                // If there was no timezone info in the original, remove the timezone info from the output string.
                var time = value.split('T')[1];
                if (!((time.indexOf('+') >= 0) || (time.indexOf('-') >= 0) || (time.indexOf('Z') >= 0))) {
                    return date.toDateString() + ' ' + date.toTimeString().split(' ')[0];
                } else {
                    return date.toString();
                }
            }
            // If it wasn't ISO8601 format with a 'T', then leave it in the original format.
            if (definedNotNull(value)) {
                return value;
            }
            return '';
        });
    } else {
        // For anything else, just replace nulls with ''
        return tableColumn._values.map(function(value) {
            return (value === null) ? '' : value;
        });
    }
}

/**
 * Try to determine the best variable type based on the variable name.
 * Sets the _type and _subtype properties.
 */
TableColumn.prototype.setTypeAndSubTypeFromName = function() {
    var type = applyHintsToName(typeHintSet, this.name, this._unallowedTypes);
    if (!defined(type)) {
        type = VarType.SCALAR;
        if (this._unallowedTypes.indexOf(VarType.SCALAR) >= 0) {
            throw new DeveloperError('No suitable variable type found.');
        }
    }
    this._type = type;
    this._subtype = applyHintsToName(subtypeHintSet, this.name, []);
};

/**
 * Returns this column as an array, with the name as the first element, eg. ['x', 1, 3, 4].
 * @return {Array} The column as an array.
 */
TableColumn.prototype.toArrayWithName = function() {
    return [this.name].concat(this.values);
};


/**
* Destroy the object and release resources. Is this necessary?
*/
TableColumn.prototype.destroy = function () {
    return destroyObject(this);
};

module.exports = TableColumn;<|MERGE_RESOLUTION|>--- conflicted
+++ resolved
@@ -183,20 +183,7 @@
     // Currently cannot change type to TIME and expect it to work.
     // But could update this.dates etc when set to VarType.TIME (if needed).
     tableColumn._uniqueValues = undefined;
-<<<<<<< HEAD
-    if (tableColumn.usesIndicesIntoUniqueValues) {
-        // If it is a non-numeric ENUM type, then calculate numerical indices into the uniqueValues,
-        // for easier legend and color handling.
-        // Throw out blanks from the unique values and return them as null indices.
-        tableColumn._uniqueValues = getUniqueValues(tableColumn._values).filter(function(value) { return (value !== null); });
-        sortMostCommonFirst(tableColumn._values, tableColumn._uniqueValues);
-        tableColumn._indicesIntoUniqueValues = tableColumn._values.map(function(value) {
-            return (value !== null ? tableColumn._uniqueValues.indexOf(value) : null);
-        });
-    }
-=======
     tableColumn._indicesIntoUniqueValues = undefined;
->>>>>>> 0adfc594
 
     tableColumn._displayVariableTypes = tableColumn.options.displayVariableTypes;
     if (defined(tableColumn._displayVariableTypes)) {
@@ -352,6 +339,7 @@
         get: function() {
             if (this.usesIndicesIntoUniqueValues && !defined(this._uniqueValues)) {
                 this._uniqueValues = getUniqueValues(this._values).filter(function(value) { return (value !== null); });
+                sortMostCommonFirst(this._values, this._uniqueValues);
             }
             return this._uniqueValues;
         }
