'use strict';

/*global require*/
var defined = require('terriajs-cesium/Source/Core/defined');
var ColorMap = require('./ColorMap');
var when = require('terriajs-cesium/Source/ThirdParty/when');
var VarType = require('../Map/VarType');
<<<<<<< HEAD
=======
var serializeToJson = require('../Core/serializeToJson');
var updateFromJson = require('../Core/updateFromJson');
>>>>>>> 6796f454

/**
  * A set of properties that define how a table, such as a CSV file, should be displayed.
  * If not set explicitly, many of these properties will be given default or guessed values elsewhere,
  * such as in CsvCatalogItem.
  * @param {Object} [props] The values of the properties of the new instance.
  */
var TableStyle = function(props) {
    props = props || {};

    /**
     * The name of the variable (column) to be used for region mapping.
     * @type {String}
     */
    this.regionVariable = props.regionVariable;

    /**
     * The identifier of a region type, as used by RegionProviderList
     * @type {String}
     */
    this.regionType = props.regionType;

    /**
     * The name of the variable (column) containing data to be used for choroplething.
     * @type {String}
     */
    this.dataVariable = props.dataVariable;

    /**
     * All data values less than or equal to this are considered equal for the purpose of display.
     * @type {Float}
     */
    this.minDisplayValue = props.minDisplayValue;

    /**
     * All data values greater than or equal to this are considered equal for the purpose of display.
     * @type {Float}
     */
    this.maxDisplayValue = props.maxDisplayValue;

    /**
     * The size of each point or billboard
     * @type {Float}
     */
    this.scale = props.scale;

    /**
     * Should points and billboards representing each feature be scaled by the size of their data variable?
     * @type {Boolean}
     */
    this.scaleByValue = props.scaleByValue;

    /**
     * Display values that fall outside the display range as min and max colors.
     * @type {Boolean}
     */
    this.clampDisplayValue = props.clampDisplayValue;

    /**
     * A string representing an image to display at each point, for lat-long datasets.
     * @type {String}
     */
    this.imageUrl = props.imageUrl;

    /**
     * An object of { "myCol": "My column" } properties, defining which columns get displayed in feature info boxes
     * (when clicked on), and what label is used instead of the column's actual name.
     * @type {Object}
     */
    this.featureInfoFields = props.featureInfoFields;

    /**
<<<<<<< HEAD
     * The number of discrete colours that a colour gradient should be quantised into. 
     * @type {Number}
     */
    this.colorBins = props.colorBins;

    /**
     * The method for quantising colors: "auto" (default), "ckmeans", "quantile" or "none" (equivalent to colorBins: 0).
     * @type {String}
     */
    this.colorBinMethod = props.colorBinMethod;

    this._colorMap = undefined;
    this._colorMapString = undefined;

    if (defined(props.colorMap)) {
        this.colorMap = new ColorMap(props.colorMap);
    } else {
        /* A compact way of specifying color maps, like "red-white-hsl(240,50%,50%)" 
         * @type {String}
         */
        this.colorMapString = props.colorMapString; 
    }
=======
     * The number of discrete colours that a colour gradient should be quantised into.
     * @type {Number}
     */
    this.colorBins = props.colorBins;
>>>>>>> 6796f454

    /**
     * The method for quantising colors: "auto" (default), "ckmeans", "quantile" or "none" (equivalent to colorBins: 0).
     * @type {String}
     */
    this.colorBinMethod = props.colorBinMethod;

    /**
     * Gets or sets a string or an array of {@link ColorMap}, specifying how to map values to colors.  Setting this property sets
     * {@link TableStyle#colorPalette} to undefined.  If this property is a string, it specifies a list of CSS colors separated by hyphens (-),
     * and the colors are evenly spaced over the range of values.  For example, "red-white-hsl(240,50%,50%)".
     * @memberOf TableStyle.prototype
     * @type {String|ColorMap[]}
     * @see TableStyle#colorPalette
     */
    this.colorMap = props.colorMap;

    /**
     * Gets or sets the [ColorBrewer](http://colorbrewer2.org/) palette to use when mapping values to colors.  Setting this
     * property sets {@link TableStyle#colorMap} to undefined.  This property is ignored if {@link TableStyle#colorMap} is defined.
     * @memberOf TableStyle.prototype
     * @type {String}
     * @see  TableStyle#colorMap
     */
<<<<<<< HEAD
    colorMapString : {
        get : function() {
            return this._colorMapString;
        },
        set: function(s) {
            // Setting a colorMapString triggers a colorMap creation.
            this._colorMapString = s;
            this._colorMap = undefined;
        }
    },
=======
    this.colorPalette = props.colorPalette;
>>>>>>> 6796f454

    /**
     * How many horizontal ticks to draw on the generated color ramp legend, not counting the top or bottom.
     * @type {Integer}
     */
<<<<<<< HEAD
    colorMap : {
        get : function() {
            // ## This will return undefined until a .getColorMap() is called.
            return this._colorMap;
        },
        set: function(cm) {
            if (!(cm instanceof ColorMap)) {
                cm = new ColorMap(cm);
            }
            this._colorMapString = undefined;
            this._colorMap = cm;
        },
    }
});
=======
    this.legendTicks = defined(props.legendTicks) ? props.legendTicks : 3;
};
>>>>>>> 6796f454

TableStyle.prototype.updateFromJson = function(json, options) {
    return updateFromJson(this, json, options);
};

TableStyle.prototype.serializeToJson = function(options) {
    return serializeToJson(this, undefined, options);
};

/**
 * Loads the color map specified by the {@link TableStyle#colorPalette} or {@link TableStyle#colorMap} properties.
 * @return {Promise.<ColorMap>} A promise that resolves to the {@link ColorMap} once it is loaded.
 */
TableStyle.prototype.loadColorMap = function() {
    if (typeof this.colorMap === 'string' || this.colorMap instanceof String) {
        return when(ColorMap.fromString(this.colorMap));
    } else if (this.colorMap instanceof ColorMap) {
        return when(this.colorMap);
    } else if (defined(this.colorMap)) {
        return when(new ColorMap(this.colorMap));
    } else if (defined(this.colorPalette)) {
        return ColorMap.fromPalette(this.colorPalette, true);
    }
    return when(undefined);
};

/**
 * Automatically choose an appropriate color map for this DataTable, given the selected variable.
 * @param  {DataTable} dataset
 */
TableStyle.prototype.chooseColorMap = function(dataset) {
    var datavar = dataset.variables[this.dataVariable];
    if (datavar.varType === VarType.ENUM) {
        var qualitativeColors = ['#e41a1c','#377eb8','#4daf4a','#984ea3','#ff7f00','#ffff33','#a65628','#f781bf','#999999']; // from ColorBrewer2.org
        this.colorBins = Math.min(datavar.enumList.length, 9);
        this.colorMap = ColorMap.fromArray(qualitativeColors.slice(0, this.colorBins));
    } else {
        this.colorMap = 'rgba(239,210,193,1.00)-rgba(221,139,116,1.0)-rgba(255,127,46,1.0)-rgba(255,65,43,1.0)-rgba(111,0,54,1.0)';
        this.legendTicks = 3;
    }
};

TableStyle.prototype.getColorMap = function() {
    if (defined(this.colorMap)) {
        return when(this.colorMap);
    }
    if (defined(this.colorMapString)) {

        var that = this;
        return ColorMap.fromString(this._colorMapString, true).then(function(cm) {
            that._colorMap = cm;
            return cm;
        });
    }
    return when(undefined);
};

/**
 * Automatically choose an appropriate color map for this DataTable, given the selected variable.
 * @param  {DataTable} dataset
 */
TableStyle.prototype.chooseColorMap = function(dataset) {
    var datavar = dataset.variables[this.dataVariable];
    if (datavar.varType === VarType.ENUM) {
        var qualitativeColors = ['#e41a1c','#377eb8','#4daf4a','#984ea3','#ff7f00','#ffff33','#a65628','#f781bf','#999999']; // from ColorBrewer2.org
        this.colorBins = Math.min(datavar.enumList.length, 9);
        this.colorMap = ColorMap.fromArray(qualitativeColors.slice(0, this.colorBins));
    } else {
        this.colorMapString = 'rgba(239,210,193,1.00)-rgba(221,139,116,1.0)-rgba(255,127,46,1.0)-rgba(255,65,43,1.0)-rgba(111,0,54,1.0)';
        this.legendTicks = 3;
    }
};

module.exports = TableStyle;<|MERGE_RESOLUTION|>--- conflicted
+++ resolved
@@ -5,11 +5,8 @@
 var ColorMap = require('./ColorMap');
 var when = require('terriajs-cesium/Source/ThirdParty/when');
 var VarType = require('../Map/VarType');
-<<<<<<< HEAD
-=======
 var serializeToJson = require('../Core/serializeToJson');
 var updateFromJson = require('../Core/updateFromJson');
->>>>>>> 6796f454
 
 /**
   * A set of properties that define how a table, such as a CSV file, should be displayed.
@@ -82,35 +79,10 @@
     this.featureInfoFields = props.featureInfoFields;
 
     /**
-<<<<<<< HEAD
-     * The number of discrete colours that a colour gradient should be quantised into. 
-     * @type {Number}
-     */
-    this.colorBins = props.colorBins;
-
-    /**
-     * The method for quantising colors: "auto" (default), "ckmeans", "quantile" or "none" (equivalent to colorBins: 0).
-     * @type {String}
-     */
-    this.colorBinMethod = props.colorBinMethod;
-
-    this._colorMap = undefined;
-    this._colorMapString = undefined;
-
-    if (defined(props.colorMap)) {
-        this.colorMap = new ColorMap(props.colorMap);
-    } else {
-        /* A compact way of specifying color maps, like "red-white-hsl(240,50%,50%)" 
-         * @type {String}
-         */
-        this.colorMapString = props.colorMapString; 
-    }
-=======
      * The number of discrete colours that a colour gradient should be quantised into.
      * @type {Number}
      */
     this.colorBins = props.colorBins;
->>>>>>> 6796f454
 
     /**
      * The method for quantising colors: "auto" (default), "ckmeans", "quantile" or "none" (equivalent to colorBins: 0).
@@ -135,44 +107,14 @@
      * @type {String}
      * @see  TableStyle#colorMap
      */
-<<<<<<< HEAD
-    colorMapString : {
-        get : function() {
-            return this._colorMapString;
-        },
-        set: function(s) {
-            // Setting a colorMapString triggers a colorMap creation.
-            this._colorMapString = s;
-            this._colorMap = undefined;
-        }
-    },
-=======
     this.colorPalette = props.colorPalette;
->>>>>>> 6796f454
 
     /**
      * How many horizontal ticks to draw on the generated color ramp legend, not counting the top or bottom.
      * @type {Integer}
      */
-<<<<<<< HEAD
-    colorMap : {
-        get : function() {
-            // ## This will return undefined until a .getColorMap() is called.
-            return this._colorMap;
-        },
-        set: function(cm) {
-            if (!(cm instanceof ColorMap)) {
-                cm = new ColorMap(cm);
-            }
-            this._colorMapString = undefined;
-            this._colorMap = cm;
-        },
-    }
-});
-=======
     this.legendTicks = defined(props.legendTicks) ? props.legendTicks : 3;
 };
->>>>>>> 6796f454
 
 TableStyle.prototype.updateFromJson = function(json, options) {
     return updateFromJson(this, json, options);
@@ -215,35 +157,4 @@
     }
 };
 
-TableStyle.prototype.getColorMap = function() {
-    if (defined(this.colorMap)) {
-        return when(this.colorMap);
-    }
-    if (defined(this.colorMapString)) {
-
-        var that = this;
-        return ColorMap.fromString(this._colorMapString, true).then(function(cm) {
-            that._colorMap = cm;
-            return cm;
-        });
-    }
-    return when(undefined);
-};
-
-/**
- * Automatically choose an appropriate color map for this DataTable, given the selected variable.
- * @param  {DataTable} dataset
- */
-TableStyle.prototype.chooseColorMap = function(dataset) {
-    var datavar = dataset.variables[this.dataVariable];
-    if (datavar.varType === VarType.ENUM) {
-        var qualitativeColors = ['#e41a1c','#377eb8','#4daf4a','#984ea3','#ff7f00','#ffff33','#a65628','#f781bf','#999999']; // from ColorBrewer2.org
-        this.colorBins = Math.min(datavar.enumList.length, 9);
-        this.colorMap = ColorMap.fromArray(qualitativeColors.slice(0, this.colorBins));
-    } else {
-        this.colorMapString = 'rgba(239,210,193,1.00)-rgba(221,139,116,1.0)-rgba(255,127,46,1.0)-rgba(255,65,43,1.0)-rgba(111,0,54,1.0)';
-        this.legendTicks = 3;
-    }
-};
-
 module.exports = TableStyle;