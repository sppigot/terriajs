/*global require*/
"use strict";

/*
TableDataSource object for displaying geo-located datasets
*/

var Cartesian3 = require('terriajs-cesium/Source/Core/Cartesian3');
var ClockRange = require('terriajs-cesium/Source/Core/ClockRange');
var ClockStep = require('terriajs-cesium/Source/Core/ClockStep');
var Color = require('terriajs-cesium/Source/Core/Color');
var createGuid = require('terriajs-cesium/Source/Core/createGuid');
var DataSourceClock = require('terriajs-cesium/Source/DataSources/DataSourceClock');
var defaultValue = require('terriajs-cesium/Source/Core/defaultValue');
var defined = require('terriajs-cesium/Source/Core/defined');
var definedNotNull = require('terriajs-cesium/Source/Core/definedNotNull');
var defineProperties = require('terriajs-cesium/Source/Core/defineProperties');
var destroyObject = require('terriajs-cesium/Source/Core/destroyObject');
var Entity = require('terriajs-cesium/Source/DataSources/Entity');
var EntityCollection = require('terriajs-cesium/Source/DataSources/EntityCollection');
var CesiumEvent = require('terriajs-cesium/Source/Core/Event');
var HorizontalOrigin = require('terriajs-cesium/Source/Scene/HorizontalOrigin');
var Iso8601 = require('terriajs-cesium/Source/Core/Iso8601');
var JulianDate = require('terriajs-cesium/Source/Core/JulianDate');
var loadText = require('terriajs-cesium/Source/Core/loadText');
<<<<<<< HEAD
=======
var TimeInterval = require('terriajs-cesium/Source/Core/TimeInterval');
var TimeIntervalCollection = require('terriajs-cesium/Source/Core/TimeIntervalCollection');
var TimeIntervalCollectionProperty = require('terriajs-cesium/Source/DataSources/TimeIntervalCollectionProperty');
var VerticalOrigin = require('terriajs-cesium/Source/Scene/VerticalOrigin');
>>>>>>> c5a68f0c
var when = require('terriajs-cesium/Source/ThirdParty/when');

<<<<<<< HEAD
var VarType = require('../Map/VarType');
=======
var formatPropertyValue = require('../Core/formatPropertyValue');
>>>>>>> origin/master
var DataTable = require('./DataTable');
var simplestats = require('simple-statistics');
/**
* @class TableDataSource is a cesium based datasource for table based geodata
* @name TableDataSource
*
* @alias TableDataSource
* @internalConstructor
* @constructor
*/
var TableDataSource = function () {

    this._name = name;
    this._changed = new CesiumEvent();
    this._error = new CesiumEvent();
    this._loading = new CesiumEvent();
    this._clock = undefined;
    this._entityCollection = new EntityCollection(this);

    this.dataset = new DataTable();
    this.loadingData = false;

    this._colorByValue = true;  //set to false by having only 1 entry in colorMap

    this.scale = 1.0;
    this.scaleByValue = false;
    this.imageUrl = '';
    this.displayDuration = undefined;  //minutes
    this.minDisplayValue = undefined;
    this.maxDisplayValue = undefined;
    this.clampDisplayValue = true;
    this.legendTicks = 0;
    this.colorBins = 7;
    this.colorBinMethod = "auto";
    this.featureInfoFields = undefined;
    //this are not used by the data source but they are stored with the style info for use by region mapping
    this.regionVariable = undefined;
    this.regionType = undefined;

    this.setColorGradient([
        {offset: 0.0, color: 'rgba(32,0,200,1.0)'},
        {offset: 0.25, color: 'rgba(0,200,200,1.0)'},
        {offset: 0.5, color: 'rgba(0,200,0,1.0)'},
        {offset: 0.75, color: 'rgba(200,200,0,1.0)'},
        {offset: 1.0, color: 'rgba(200,0,0,1.0)'}
    ]);
    this.dataVariable = undefined;
};

defineProperties(TableDataSource.prototype, {
        /**
         * Gets a human-readable name for this instance.
         * @memberof TableDataSource.prototype
         * @type {String}
         */
        name : {
            get : function() {
                return this._name;
            }
        },
         /**
         * Gets the clock settings defined by the loaded data.  If
         * only static data exists, this value is undefined.
         * @memberof TableDataSource.prototype
         * @type {DataSourceClock}
         */
       clock : {
            get : function() {
                return this._clock;
            }
        },
         /**
         * Gets the collection of {@link Entity} instances.
         * @memberof TableDataSource.prototype
         * @type {EntityCollection}
         */
       entities : {
            get : function() {
                return this._entityCollection;
            }
        },
         /**
         * Gets a value indicating if the data source is currently loading data.
         * @memberof TableDataSource.prototype
         * @type {Boolean}
         */
       isLoading : {
            get : function() {
                return this.loadingData;
            }
        },
         /**
         * Gets a CesiumEvent that will be raised when the underlying data changes.
         * @memberof TableDataSource.prototype
         * @type {CesiumEvent}
         */
       changedEvent : {
            get : function() {
                return this._changed;
            }
        },
         /**
         * Gets a CesiumEvent that will be raised if an error is encountered during processing.
         * @memberof TableDataSource.prototype
         * @type {CesiumEvent}
         */
       errorEvent : {
            get : function() {
                return this._error;
            }
        },
        /**
         * Gets a CesiumEvent that will be raised when the data source either starts or stops loading.
         * @memberof TableDataSource.prototype
         * @type {CesiumEvent}
         */
        loadingEvent : {
            get : function() {
                return this._loading;
            }
        }
});



/**
 * Set the table display style parameters. See documentation at {@link TableStyle}
 */
TableDataSource.prototype.setDisplayStyle = function (style) {
    if (!defined(style)) {
        return;
    }

    this.scale = defaultValue(style.scale, this.scale);
    this.scaleByValue = defaultValue(style.scaleByValue, this.scaleByValue);
    this.imageUrl = defaultValue(style.imageUrl, this.imageUrl);
    this.displayDuration = defaultValue(style.displayDuration, this.displayDuration);
    this.clampDisplayValue = defaultValue(style.clampDisplayValue, this.clampDisplayValue);
    this.legendTicks = defaultValue(style.legendTicks, this.legendTicks);
    //these can be set to undefined with the style
    this.minDisplayValue = style.minDisplayValue;
    this.maxDisplayValue = style.maxDisplayValue;
    this.regionVariable = style.regionVariable;
    this.regionType = style.regionType;
    this.featureInfoFields = style.featureInfoFields;
    this.colorBins = defaultValue(style.colorBins, this.colorBins);
    this.colorBinMethod = defaultValue(style.colorBinMethod, this.colorBinMethod);

    // we need this variable set in order to compute color map, even though we set it again in a minute.
    this.dataset.setDataVariable(style.dataVariable);

    var that = this;
    var p = when ();
    if (defined(style.colorMap) || defined(style.colorMapString)) {
        p = when (style.getColorMap()).then(function(cm) {
            that.setColorGradient(cm);
        });
    }
<<<<<<< HEAD

    // Triggers rebuilding of CZML objects for lat-lon datasets.
    return p.then(function() {
        that.setDataVariable(style.dataVariable);
    });

=======
    
    this.setDataVariable(style.dataVariable);
    updateEntities(this);
>>>>>>> c5a68f0c
};



/**
 * Set the table display style parameters (see setDisplayStyle for more style format)
 *
 * @returns {Object} An object containing the style parameters for the datasource.
 *
 */
TableDataSource.prototype.getDisplayStyle = function () {

    return {
        scale: this.scale,
        scaleByValue: this.scaleByValue,
        imageUrl: this.imageUrl,
        displayDuration: this.displayDuration,
        minDisplayValue: this.minDisplayValue,
        maxDisplayValue: this.maxDisplayValue,
        clampDisplayValue: this.clampDisplayValue,
        legendTicks: this.legendTicks,
        colorMap: this.colorMap,
        dataVariable: this.dataVariable,
        regionVariable: this.regionVariable,
        regionType: this.regionType,
        featureInfoFields: this.featureInfoFields
    };
};

/**
 * Asynchronously loads the Table at the provided url, replacing any existing data.
 *
 * @param {Object} url The url to be processed.
 *
 * @returns {Promise} a promise that will resolve when the data is processed.
 */
TableDataSource.prototype.loadUrl = function (url) {
    if (!defined(url)) {
        return;
    }
    this.loadingData = true;
    var that = this;
    return loadText(url).then(function(text) {
        that.loadText(text);
        that.loadingData = false;
    }).otherwise(function(error) {
        that.loadingData = false;
        that._error.raiseEvent(that, error);
        window.console.log(error);
        return when.reject(error);
    });
};

/**
 * Loads the Table from text, replacing any existing data.
 *
 * @param {Object} text The text to be processed.
 *
 */
TableDataSource.prototype.loadText = function (text) {
    this.dataset.loadText(text);
    if (this.dataset && this.dataset.hasTimeData() && !defined(this.displayDuration)) {
        // default duration calculation is for a data point to be shown for 1% of the total time span of the dataset
        var percentDisplay = 1.0;
        this.displayDuration = JulianDate.secondsDifference(this.dataset.getTimeMaxValue(), this.dataset.getTimeMinValue()) * percentDisplay / (60.0 * 100.0);
        this._autoDuration = true; // Since no duration was provided, we will use the full interval between each data point and the next
    }

    if (defined(this.dataVariable)) {
        // user-specified variable
        this.setDataVariable(this.dataVariable);
    } else {
        // otherwise pick the first one. Doing it here may simplify life.
        this.setDataVariable(this.dataset.getDataVariableList(true)[0]);
    }
    updateEntities(this);
};

/**
 * Returns a cached, sorted, unique array of JulianDates corresponding to the time values of different data points.
 */

TableDataSource.prototype.timeSlices = function() {
    if (!this.dataset || !this.dataset.hasTimeData()) {
        return undefined;
    }
    if (this._timeSlices) {
        return this._timeSlices;
    }
    var pointList = this.dataset.getPointList();

    this._timeSlices = pointList.map(function(point) { return point.time; });
    this._timeSlices.sort(JulianDate.compare);
    this._timeSlices = this._timeSlices.filter(function(element, index, array) {
        return index === 0 || !JulianDate.equals(array[index-1], element);
    });
    return this._timeSlices;
};

/**
 * Returns a { start, finish } pair of JulianDates corresponding to some pair of rows around this time.
 */
TableDataSource.prototype.getTimeSlice = function(time) {
    function shave(t) {
        // subtract a second from end values to avoid having slices actually overlap.
        return JulianDate.addSeconds(t, -1, new JulianDate());
    }
    var ts = this.timeSlices();
    if (!defined(ts) || ts.length === 0) {
        return undefined;
    }
    if (JulianDate.lessThan(time, ts[0])) {
        // not really consistent here
        return { start: time, finish: shave(ts[0]) };
    }
    for (var i = 0; i < ts.length - 1; i++) {
        if (JulianDate.greaterThan(ts[i+1], time)) {
            return { start: ts[i], finish: shave(ts[i + 1]) };
        }
    }
    if (JulianDate.lessThanOrEquals(time, JulianDate.addMinutes(ts[ts.length-1], this.displayDuration, new JulianDate()))) {
        // just outside the range, but within range + displayDuration
        return {
            start: ts[i],
            finish: JulianDate.addMinutes(time, this.displayDuration, new JulianDate())
        };
    }
    // if time is outside our time slices, we use displayDuration
    // counting backwards from the time is consistent with when not using automatic durations.
    return {
        start: JulianDate.addMinutes(time, -this.displayDuration, new JulianDate()),
        finish: time
    };
};

/**
* Sets the current data variable
*
* @param {String} varName The name of the variable to make the data variable
*
*/
TableDataSource.prototype.setDataVariable = function (varName) {
    this.dataVariable = varName;
    this.dataset.setDataVariable(varName);
    this._changed.raiseEvent(this);
    updateClock(this);
};

// set the features (entities) on this data source
function updateEntities(dataSource) {
    if (dataSource.dataset.hasLocationData()) {
        // remove existing entities first
        dataSource._entityCollection.removeAll();
        var pointList = dataSource.dataset.getPointList();
        for (var i = 0; i < pointList.length; i++) {
            //set position, scale, color, and display time
            var dataRow = dataSource.dataset.getDataRow(pointList[i].row);
            var name = chooseName(dataRow);
            addEntityFromPoint(dataSource, pointList[i], name, dataRow);
        }
        dataSource._changed.raiseEvent(dataSource);
        updateClock(dataSource);
    }
}

function updateClock(dataSource) {
    var clock;
    if (!defined(dataSource._clock)) {
        var availability = dataSource._entityCollection.computeAvailability();
        if (!availability.start.equals(Iso8601.MINIMUM_VALUE)) {
            var startTime = availability.start;
            var stopTime = availability.stop;
            var totalSeconds = JulianDate.secondsDifference(stopTime, startTime);
            var multiplier = Math.round(totalSeconds / 120.0);

            clock = new DataSourceClock();
            clock.startTime = JulianDate.clone(startTime);
            clock.stopTime = JulianDate.clone(stopTime);
            clock.clockRange = ClockRange.LOOP_STOP;
            clock.multiplier = multiplier;
            clock.currentTime = JulianDate.clone(startTime);
            clock.clockStep = ClockStep.SYSTEM_CLOCK_MULTIPLIER;
            dataSource._clock = clock;
            return true;
        }
    }
    return false;
}

var endScratch = new JulianDate();

TableDataSource.prototype.describe = function(properties) {
    if (!defined(properties) || properties === null) {
        return '';
    }

    var infoFields = defined(this.featureInfoFields) ? this.featureInfoFields : properties;
    if (infoFields instanceof Array) {
        // allow [ "FIELD1", "FIELD2" ] as a shorthand for { "FIELD1": "FIELD1", "FIELD2": "FIELD2" } 
        var o = {};
        infoFields.map(function(s) { o[s] = s; } );
        infoFields = o;
    }

    var html = '<table class="cesium-infoBox-defaultTable">';
    for ( var key in infoFields) {
        if (infoFields.hasOwnProperty(key)) {
            var value = properties[key];
            var name = defined(this.featureInfoFields) ? infoFields[key] : key;
            if (defined(value)) {
                    //see if we should skip this in the details - starts with __
                if (key.substring(0, 2) === '__') {
                    continue;
                } else if (value instanceof JulianDate) {
                    value = JulianDate.toDate(value).toDateString();
                }
                if (typeof value === 'object') {
                    value = this.describe(value);
                } else {
                    value = formatPropertyValue(value);
                }
                html += '<tr><td>' + name + '</td><td>' + value + '</td></tr>';
            }
        }
    }
    html += '</table>';
    return html;
};

function addEntityFromPoint(dataSource, point, name, properties) {
    var objectId = createGuid();
    var entity = new Entity({
        id: objectId,
        name: name
    });
    entity.description = dataSource.describe(properties);
    entity.position = Cartesian3.fromDegrees(point.pos[0], point.pos[1]);
    if (entity.propertyNames.indexOf('properties') === -1) {  // not defined yet, but could be in future
        entity.addProperty('properties');
    }
    entity.properties = properties;

    var color = colorArrayToColor(dataSource._mapValue2Color(point.val));
    var scale = dataSource._mapValue2Scale(point.val);

    var show = new TimeIntervalCollectionProperty();

    if (dataSource.dataset.hasTimeData()) {
        var start = point.time;
        var finish;
        if (dataSource._autoDuration) {
            finish = dataSource.getTimeSlice(point.time).finish;
        } else {
            finish = JulianDate.addMinutes(point.time, dataSource.displayDuration, endScratch);
        }
        entity.availability = new TimeIntervalCollection();
        var availabilityInterval = new TimeInterval({start: start, stop: finish});
        entity.availability.addInterval(availabilityInterval);
        show.intervals.addInterval(new TimeInterval({start: Iso8601.MINIMUM_VALUE, stop: Iso8601.MAXIMUM_VALUE, data: false}));
        show.intervals.addInterval(new TimeInterval({start: start, stop: finish, data: true}));
    }
    else {
        show.intervals.addInterval(new TimeInterval({start: Iso8601.MINIMUM_VALUE, stop: Iso8601.MAXIMUM_VALUE, data: true}));
    }

    //no image so use point
    if (!defined(dataSource.imageUrl) || dataSource.imageUrl === '') {
        entity.point = {
            outlineColor: new Color(0, 0, 0, 1),
            outlineWidth: 1,
            pixelSize: 8 * scale,
            color: color,
            show: show
        };
    }
    else {
        entity.billboard = {
            horizontalOrigin : HorizontalOrigin.CENTER,
            verticalOrigin : VerticalOrigin.BOTTOM,
            image : dataSource.imageUrl,
            scale : scale,
            color : color,
            show : show
        };
    }
    dataSource._entityCollection.add(entity);

    return entity;
}

var defaultName = 'Site Data';

function chooseName(properties) {
    // Choose a name by the same logic as Cesium's GeoJsonDataSource
    // but fall back to the defaultName if none found.
    var nameProperty;

    // Check for the simplestyle specified name first.
    var name = properties.title;
    if (definedNotNull(name)) {
        nameProperty = 'title';
    } else {
        //Else, find the name by selecting an appropriate property.
        //The name will be obtained based on this order:
        //1) The first case-insensitive property with the name 'title',
        //2) The first case-insensitive property with the name 'name',
        //3) The first property containing the word 'title'.
        //4) The first property containing the word 'name',
        var namePropertyPrecedence = Number.MAX_VALUE;
        for (var key in properties) {
            if (properties.hasOwnProperty(key) && properties[key]) {
                var lowerKey = key.toLowerCase();
                if (namePropertyPrecedence > 1 && lowerKey === 'title') {
                    namePropertyPrecedence = 1;
                    nameProperty = key;
                    break;
                } else if (namePropertyPrecedence > 2 && lowerKey === 'name') {
                    namePropertyPrecedence = 2;
                    nameProperty = key;
                } else if (namePropertyPrecedence > 3 && /title/i.test(key)) {
                    namePropertyPrecedence = 3;
                    nameProperty = key;
                } else if (namePropertyPrecedence > 4 && /name/i.test(key)) {
                    namePropertyPrecedence = 4;
                    nameProperty = key;
                }
            }
        }
    }
    if (defined(nameProperty)) {
        return properties[nameProperty];
    } else {
        return defaultName;
    }
}


/**
* Get a list of display records for the current point list.
*
* @param {JulianTime} time The time value to filter the data against
*
* @returns {Array} An array of row indices of point objects that fall within given time segment.
*
*/
TableDataSource.prototype.getDataPointList = function (time) {
    if (this.dataset.loadingData) {
        return;
    }

    var pointList = this.dataset.getPointList();

    var dispRecords = [];

    var start, finish;
    if (this.dataset.hasTimeData()) {
        if (this._autoDuration) {
            var span = this.getTimeSlice(time);
            start = span.start;
            finish = span.finish;
        } else {
            start = JulianDate.addMinutes(time, -this.displayDuration, endScratch);
            finish = time;
        }
    }
    for (var i = 0; i < pointList.length; i++) {
        if (this.dataset.hasTimeData()) {
            if (JulianDate.lessThan(pointList[i].time, start) ||
                JulianDate.greaterThan(pointList[i].time, finish)) {
                continue;
            }
        }
        dispRecords.push(pointList[i].row);
    }
    return dispRecords;
};


/**
  * Convert the value of a data point to a value between 0.0 and 1.0 */
TableDataSource.prototype._getNormalizedPoint = function (pntVal) {
    if (this.dataset === undefined || this.dataset.isNoData(pntVal)) {
        return undefined;
    }
    var minVal = this.minDisplayValue || this.dataset.getDataMinValue();
    var maxVal = this.maxDisplayValue || this.dataset.getDataMaxValue();
    var normPoint = (maxVal === minVal) ? 0 : (pntVal - minVal) / (maxVal - minVal);
    if (this.clampDisplayValue) {
        normPoint = Math.max(0.0, Math.min(1.0, normPoint));
    }
    return normPoint;
};

TableDataSource.prototype._mapValue2Scale = function (pntVal) {
    var scale = this.scale;
    var normPoint = this._getNormalizedPoint(pntVal);
    if (defined(normPoint) && normPoint === normPoint) { // testing for NaN
        scale *= (this.scaleByValue ? 1.0 * normPoint + 0.5 : 1.0);
    }
    return scale;
};

/**
 * Given a value between 0 and 1, returns the color at that proportion of the pre-computed color gradient.
 * @param  {float}  Fraction of the color gradient.
 * @return {Integer[]}   Four-integer RGBA color.
 */
TableDataSource.prototype._getColorFromGradient = function (v) {
    var colors = this.dataImage;

    var colorIndex = Math.floor(v * (colors.data.length / 4 - 1)) * 4;
    return [
        colors.data[colorIndex],
        colors.data[colorIndex + 1],
        colors.data[colorIndex + 2],
        colors.data[colorIndex + 3]];
};

TableDataSource.prototype._getBinColor = function(pntVal) {
    if (!defined(this._binColors)) {
        return undefined;
    }
    var i = 0;

    while (i < this._binColors.length - 1 && pntVal > this._binColors[i].upperBound) {
        i++;
    }

    if (this._binColors[i] === undefined) {
        console.log('Bad bin ' + i);
        return [0,0,0,0];
    }

    return this._binColors[i].color;
};

TableDataSource.prototype._mapValue2Color = function (pntVal) {

    if (defined(this._binColors)) {
        return this._getBinColor(pntVal);
    }
    if (this.dataImage === undefined) {
        return this.color;
    }
    var normPoint = this._getNormalizedPoint(pntVal);
    if (!defined(normPoint)) {
        return [0,0,0,0];
    } else {
        return this._getColorFromGradient(normPoint);
    }
};

function colorArrayToColor(color) {
    return new Color(color[0]/255, color[1]/255, color[2]/255, color[3]/255);
}

TableDataSource.prototype._minLegendValue = function() {
    var dataMin = this.dataset.getDataMinValue();
    if (dataMin === this.dataset.getDataMaxValue()) {
        return dataMin;
    }

    return defined(this.minDisplayValue) ? this.minDisplayValue : dataMin;
};

TableDataSource.prototype._maxLegendValue = function() {
    var dataMax = this.dataset.getDataMaxValue();
    if (dataMax === this.dataset.getDataMinValue()) {
        return dataMax;
    }

    return defined(this.maxDisplayValue) ? this.maxDisplayValue : dataMax;
};

TableDataSource.prototype._setColorBins = function() {
    if (!defined(this.dataset.selected.data) || this.colorBins <= 0 || this.colorBinMethod.match(/none/i)) {
        this._binColors = undefined;
        return;
    }
    this._binColors = [];

    var vals = this.dataset.getVariableValues(this.dataset.selected.data).filter(function(x) { return typeof x === 'number'; });
    var binCount = Math.min(this.colorBins, vals.length), i; // Must ask for fewer clusters than the number of items.

    // here we convert the output formats of two binning methods into a structure like [ { color: 'green', upperBound: 20 } , { color: 'orange': upperBound: 80 } ]
    if (this.colorBinMethod === 'quantile' || this.colorBinMethod === 'auto' && binCount > 10000) {
        // the quantile method is simpler, less accurate, but faster for large datasets. One issue is we don't check to see if any
        // values actually lie within a given quantile, so it's bad for small datasets.
        for (i = 0; i < binCount; i++) {
            this._binColors.push({
                upperBound: simplestats.quantile(vals, (i + 1) / binCount),
                color: this._getColorFromGradient(i / (binCount - 1))
            });
        }
    } else {
        var clusters = simplestats.ckmeans(vals, binCount);

        // turn the ckmeans format [ [5, 20], [65, 80] ] 
        for (i = 0; i < clusters.length; i++) {
            if (i > 0 && clusters[i].length === 1 && clusters[i][0] === clusters[i - 1][clusters[i - 1].length - 1]) {
                // When there are few unique values, we can end up with clusters like [1], [2],[2],[2],[3]. Let's avoid that.
                continue;
            }
            this._binColors.push({
                upperBound: clusters[i][clusters[i].length-1],
            });
        }
        for (i = 0; i < this._binColors.length; i++) {
            this._binColors[i].color = this._getColorFromGradient(i / (this._binColors.length - 1));
        }
    }
};

/**
* Get a data url that holds the image for the legend
*
* @returns {String} A data url that is a png of the legend for the datasource
*
*/
TableDataSource.prototype.getLegendGraphic = function () {

    /** The older, non-quantised, smooth gradient accessible if user sets `colorBins=0` */
    function drawGradient(ctx, gradH, gradW, colorMap) {
        var linGrad = ctx.createLinearGradient(0,0,0,gradH);
        var colorStops = singleValueLegend ? 1 : colorMap.length;

        for (var i = 0; i < colorStops; i++) {
            linGrad.addColorStop(colorMap[i].offset, colorMap[i].color);
        }
        //put 0 at bottom
        ctx.translate(gradW + 15, ctx.canvas.height-5);
        ctx.rotate(180 * Math.PI / 180);
        ctx.fillStyle = linGrad;
        ctx.fillRect(0,0,gradW,gradH);

    }

    /** Horizontal lines drawn across the smooth gradient, accompanied by labels */
    function drawTicks(ctx, gradH, gradW, segments) {
        //TODO: if singleValue, but not singleValueLegend then place tic at correct ht between min/max
        for (var s = 1; s < segments; s++) {
            var ht = gradH * s / segments;
            ctx.beginPath();
            ctx.moveTo(0, ht);
            ctx.lineTo(gradW, ht);
            ctx.stroke();
        }
    }


    /** A ramp of usually 3-9 discrete colors */
    function drawColorRamp(ctx, height, width, top, left, binColors) {
        var bins = binColors.length;
        var binHeight = height / bins;
        for (var i = 0; i < bins; i++) {
            ctx.fillStyle = 'rgb(' + binColors[i].color[0] + ',' + binColors[i].color[1] + ',' + binColors[i].color[2] + ')';
            ctx.fillRect(left, top + binHeight * (bins - i - 1), width, binHeight);

        }
    }
    /** The name of the active data variable, drawn above the ramp or gradient. */
    function drawVariableName(ctx, varName) {

        ctx.setTransform(1,0,0,1,0,0);
        ctx.fillStyle = "#FFFFFF";
        ctx.font = "15px 'Roboto', sans-serif";
        ctx.fillText(varName || '', 5, 12);
    }

    /** Labels drawn for certain values along a numeric scale */
    function drawLabels(ctx, rampHeight, rampWidth, rampTop, segments, minVal, maxVal) {
        var minText = defined(minVal) ? (Math.round(minVal * 100) / 100).toString() : '';
        var maxText = defined(maxVal) ? (Math.round(maxVal * 100) / 100).toString() : '';

        ctx.setTransform(1,0,0,1,0,0);
        ctx.fillStyle = "#FFFFFF";
        ctx.font = "14px 'Roboto', sans-serif";

        if (minVal === maxVal) {
            ctx.fillText(minText, rampWidth + 25, ctx.canvas.height - rampHeight/2);
        }
        else {
            ctx.fillText(maxText, rampWidth + 25, ctx.canvas.height - rampHeight);
            ctx.fillText(minText, rampWidth + 25, ctx.canvas.height);
        }

        var val;
        if (defined(minVal) && defined(maxVal)) {
            for (var s = 1; s < segments; s++) {
                var ht = rampHeight * (s + 0.5) / segments;
                val = minVal + (maxVal - minVal) * (segments-s) / segments;
                var valText = (Math.round(val * 100) / 100).toString();
                ctx.fillText(valText, rampWidth + 25, ht + rampTop + 5);
            }
        }
    }

    /** Labels drawn for every item of a categorical scale. */
    function drawEnumLabels(ctx, height, width, top, labels, binCount) {
        ctx.setTransform(1,0,0,1,0,0);
        ctx.fillStyle = "#ddd";
        ctx.font = "12px lighter Roboto, sans-serif";

        for (var i = 0; i < binCount; i++) {
            ctx.fillText(labels[binCount - i - 1], width + 25, height * (i + 0.5) / binCount + top );
        }
    }



    //Check if fixed color for all points and if so no legend
    if (!this._colorByValue) {
        return undefined;
    }
    var minVal = this._minLegendValue();
    var maxVal = this._maxLegendValue();
    var singleValueLegend = minVal === maxVal;

    var canvas = document.createElement("canvas");
    if (!defined(canvas)) {
        return;
    }
    canvas.width = 210;
    canvas.height = singleValueLegend ? 60 : 160;
    var ctx = canvas.getContext('2d');

    var rampWidth = 30;
    var rampHeight = singleValueLegend ? 28 : 128;
    var rampTop = 22, rampLeft = 15;

    if (this._binColors) {
        drawColorRamp(ctx, rampHeight, rampWidth, rampTop, rampLeft, this._binColors);
    } else {
        drawGradient(ctx, rampHeight, rampWidth, this.colorMap);
        drawTicks(ctx, rampHeight, rampWidth, singleValueLegend ? 0 : this.legendTicks+1);
    }

    var dataVar = this.dataset.variables[this.dataset.getDataVariable()];
    drawVariableName(ctx, dataVar.name);
    if (dataVar.varType === VarType.ENUM) {
        drawEnumLabels(ctx, rampHeight, rampWidth, rampTop, dataVar.enumList, this._binColors.length);
    } else {
        drawLabels(ctx, rampHeight, rampWidth, rampTop, singleValueLegend ? 0 : this.legendTicks + 1, minVal, maxVal);
    }

    return canvas.toDataURL("image/png");
};


/**
* Set the gradient used to color the data points. This is a series of linear colour gradients
* defined by color stops, against which individual data values may be mapped non-linearly.
*
* @param {Array} colorMap A colormap with an array of entries as defined for html5
*   canvas linear gradients e.g., { offset: xx, color: 'rgba(32,0,200,1.0)'}
*
*/
TableDataSource.prototype.setColorGradient = function (colorMap) {
    if (colorMap === undefined) {
        return;
    }

    this.colorMap = colorMap;

    var canvas = document.createElement("canvas");
    if (!defined(canvas)) {
        return;
    }
    var w = canvas.width = 64;
    var h = canvas.height = 256;
    var ctx = canvas.getContext('2d');


    // Create Linear Gradient
    var grad = this.colorMap;
    var linGrad = ctx.createLinearGradient(0,0,0,h);
    if (grad.length === 1) {
        this._colorByValue = false;
    }
    for (var i = 0; i < grad.length; i++) {
        linGrad.addColorStop(grad[i].offset, grad[i].color);
    }
    ctx.fillStyle = linGrad;
    ctx.fillRect(0,0,w,h);

    this.dataImage = ctx.getImageData(0, 0, 1, 256);

    this._setColorBins();
};

/**
* Destroy the object and release resources
*
*/
TableDataSource.prototype.destroy = function () {
    return destroyObject(this);
};

module.exports = TableDataSource;<|MERGE_RESOLUTION|>--- conflicted
+++ resolved
@@ -23,22 +23,16 @@
 var Iso8601 = require('terriajs-cesium/Source/Core/Iso8601');
 var JulianDate = require('terriajs-cesium/Source/Core/JulianDate');
 var loadText = require('terriajs-cesium/Source/Core/loadText');
-<<<<<<< HEAD
-=======
 var TimeInterval = require('terriajs-cesium/Source/Core/TimeInterval');
 var TimeIntervalCollection = require('terriajs-cesium/Source/Core/TimeIntervalCollection');
 var TimeIntervalCollectionProperty = require('terriajs-cesium/Source/DataSources/TimeIntervalCollectionProperty');
 var VerticalOrigin = require('terriajs-cesium/Source/Scene/VerticalOrigin');
->>>>>>> c5a68f0c
 var when = require('terriajs-cesium/Source/ThirdParty/when');
-
-<<<<<<< HEAD
 var VarType = require('../Map/VarType');
-=======
 var formatPropertyValue = require('../Core/formatPropertyValue');
->>>>>>> origin/master
 var DataTable = require('./DataTable');
 var simplestats = require('simple-statistics');
+
 /**
 * @class TableDataSource is a cesium based datasource for table based geodata
 * @name TableDataSource
@@ -195,18 +189,12 @@
             that.setColorGradient(cm);
         });
     }
-<<<<<<< HEAD
 
     // Triggers rebuilding of CZML objects for lat-lon datasets.
     return p.then(function() {
         that.setDataVariable(style.dataVariable);
+        updateEntities(that);
     });
-
-=======
-    
-    this.setDataVariable(style.dataVariable);
-    updateEntities(this);
->>>>>>> c5a68f0c
 };
 
 
@@ -405,7 +393,7 @@
 
     var infoFields = defined(this.featureInfoFields) ? this.featureInfoFields : properties;
     if (infoFields instanceof Array) {
-        // allow [ "FIELD1", "FIELD2" ] as a shorthand for { "FIELD1": "FIELD1", "FIELD2": "FIELD2" } 
+        // allow [ "FIELD1", "FIELD2" ] as a shorthand for { "FIELD1": "FIELD1", "FIELD2": "FIELD2" }
         var o = {};
         infoFields.map(function(s) { o[s] = s; } );
         infoFields = o;
@@ -704,7 +692,7 @@
     } else {
         var clusters = simplestats.ckmeans(vals, binCount);
 
-        // turn the ckmeans format [ [5, 20], [65, 80] ] 
+        // turn the ckmeans format [ [5, 20], [65, 80] ]
         for (i = 0; i < clusters.length; i++) {
             if (i > 0 && clusters[i].length === 1 && clusters[i][0] === clusters[i - 1][clusters[i - 1].length - 1]) {
                 // When there are few unique values, we can end up with clusters like [1], [2],[2],[2],[3]. Let's avoid that.
