--- conflicted
+++ resolved
@@ -246,14 +246,8 @@
         }
         barGroup.appendChild(svgElement(legend, 'rect', {
             fill: item.color,
-<<<<<<< HEAD
-            stroke: 'lightgray',
-            x: legend.barLeft,
+            x: 0,
             y: itemTop,
-=======
-            x: 0,
-            y: itemY(legend, i),
->>>>>>> f56cb0d4
             width: legend.itemWidth,
             height: legend.itemHeight
         }, 'item-box'));
@@ -264,12 +258,8 @@
  * The Y position of the top of a given item number, relative to the top of the bar.
  */
 function itemY(legend, itemNumber) {
-<<<<<<< HEAD
     var cumSpacingAbove = legend.items.slice(itemNumber).reduce(function(prev, item) { return prev + (item.spacingAbove || 0); }, 0);
-    return legend.barTop + (legend.items.length - itemNumber - 1) * (legend.itemHeight + legend.itemSpacing) + cumSpacingAbove;
-=======
-    return (legend.items.length - itemNumber - 1) * (legend.itemHeight + legend.itemSpacing);
->>>>>>> f56cb0d4
+    return (legend.items.length - itemNumber - 1) * (legend.itemHeight + legend.itemSpacing) + cumSpacingAbove;
 }
 
 /**
