/*global require*/
"use strict";

var clone = require('terriajs-cesium/Source/Core/clone');
var defaultValue = require('terriajs-cesium/Source/Core/defaultValue');
var defined = require('terriajs-cesium/Source/Core/defined');
var destroyObject = require('terriajs-cesium/Source/Core/destroyObject');
var knockout = require('terriajs-cesium/Source/ThirdParty/knockout');
var Rectangle = require('terriajs-cesium/Source/Core/Rectangle');

var csv = require('../ThirdParty/csv');
var DataVariable = require('./DataVariable');
var DisplayVariablesConcept = require('../Models/DisplayVariablesConcept');
var VarType = require('../Map/VarType');

/*!
 * Copyright(c) 2012-2013 National ICT Australia Limited (NICTA).  All rights reserved.
 */

var defaultVarTypes = [VarType.ALT, VarType.SCALAR, VarType.ENUM, VarType.TIME];

/**
 * DataTable is a container for table-based datasets
 *
 * @alias DataTable
 * @internalConstructor
 * @constructor
 *
 * @param {Object} [options] An object of setup options:
 * @param {[Integer]} [options.varTypes=defaultVarTypes] An array of which variable types to display
 */
var DataTable = function(options) {
<<<<<<< HEAD
    // Since variables and selected are simple objects with no constructors which would let
    // us track changes on their keys, we need to be careful to keep them immutable.
    // So whenever their properties are changed, clone them and set this.variables/selected to the clone.
    // They are tracked so that TableDataSource can compute displayVariablesConcept
    // Use dataTable.getDataVariable() to get the selected data variable's name
=======
>>>>>>> a1b52ca3
    this.variables = {};  // variables[name] is a DataVariable
    this.selected = {};   // selected is an object with lat, lon, alt, time, region and data(=varName) properties
    this.noData = undefined;

    this._disambigVariable = undefined;
    this._varTypes = defaultValue(options && options.varTypes, defaultVarTypes);

    knockout.track(this, ['variables', 'selected']);

    var that = this;
    knockout.defineProperty(this, 'concept', {
        get : function() {
            var varNames = that.getVariableNamesByType(that._varTypes);
            var concept = new DisplayVariablesConcept();

            if (varNames.length > 0) {
                //create ko dataset for now viewing ui
                for (var i = 0; i < varNames.length; i++) {
                    concept.addVariable(varNames[i]);
                }
                concept.setSelected(that.getDataVariable(true));
            }
            return concept;
        }
    });
};

/**
* Determine if dataset has location data
*
* @returns {Boolean} True if a lat and lon variables are set
*/
DataTable.prototype.hasLocationData = function () {
    return (defined(this.selected.lon) && defined(this.selected.lat));
};

/**
* Determine if dataset has time data
*
* @returns {Boolean} True if a time variable is set
*/
DataTable.prototype.hasTimeData = function () {
    return (defined(this.selected.time));
};

/**
* Return the geographic extent of the dataset
*
* @returns {Object} The extent of the data points
*/
DataTable.prototype.getExtent = function () {
    var lonVar = this.variables[this.selected.lon];
    var latVar = this.variables[this.selected.lat];
    if (defined(lonVar) && defined(latVar)) {
        return Rectangle.fromDegrees(lonVar.minVal, latVar.minVal, lonVar.maxVal, latVar.maxVal);
    }
};

/**
* Return the minimum time
*
* @returns {Object} The minimum time value in Cesium JulianTime
*/
DataTable.prototype.getTimeMinValue = function () {
    if (defined(this.selected.time)) {
        return this.variables[this.selected.time].timeVar.minVal;
    }
};

/**
* Return the maximum time
*
* @returns {Object} The maximum time value in Cesium JulianTime
*/
DataTable.prototype.getTimeMaxValue = function () {
    if (defined(this.selected.time)) {
        return this.variables[this.selected.time].timeVar.maxVal;
    }
};

/**
* Return the minimum value a data variable.  If none is set the current
*   selected data variable minimum value is returned.
*
* @param {String} varName The name of the variable (optional)
*
* @returns {Float} The minimum data value
*/
DataTable.prototype.getDataMinValue = function (varName) {
    var name = varName || this.selected.data;
    if (defined(name)) {
        return this.variables[name].minVal;
    }
};

/**
* Return the maximum value a data variable.  If none is set the current
*   selected data variable maximum value is returned.
*
* @param {String} varName The name of the variable (optional)
*
* @returns {Float} The maximum data value
*/
DataTable.prototype.getDataMaxValue = function (varName) {
    var name = varName || this.selected.data;
    if (defined(name)) {
        return this.variables[name].maxVal;
    }
};

/**
* Return the number of rows in the dataset
*
* @returns {Integer}
*/
DataTable.prototype.getRowCount = function () {
    if (Object.keys(this.variables).length > 0) {
        return this.variables[Object.keys(this.variables)[0]].vals.length;
    }
    return 0;
};

/**
* Get a list of variables
*
* @returns {Array} An array of variables
*/
DataTable.prototype.getVariableNames = function () {
    var ret = [];
    for (var v in this.variables) {
        if (this.variables.hasOwnProperty(v)) {
            ret.push(v);
        }
    }
    return ret;
};

/**
* Get variable list by type
*
* @param {Integer|Array} varType a vartype id or array of vartypes
*
* @returns {Array} An array of variables
*/
DataTable.prototype.getVariableNamesByType = function (varType) {
    var ret = [];
    for (var v in this.variables) {
        if (this.variables.hasOwnProperty(v)) {
            if (varType instanceof Array) {
                if (varType.indexOf(this.variables[v].varType) !== -1) {
                    ret.push(v);
                }
            }
            else if ((this.variables[v].varType === varType)) {
                ret.push(v);
            }
        }
    }
    return ret;
};


/**
* Get a list of options for the data variable
* @param includeEnums{Boolean}: whether to include ENUM types or not.
*
* @returns {Array} a list of scalar variables in the table
*/
DataTable.prototype.getDataVariableList = function (includeEnums) {
    var vts = (includeEnums? [ VarType.SCALAR, VarType.ENUM ] : VarType.SCALAR);
    return this.getVariableNamesByType(vts);
};

/**
* Load a JSON object into a dataset
*
* @param {Object} jsonTable Table data in JSON format.
*/
DataTable.prototype.loadJson = function (jsonTable) {

    if (!defined(jsonTable) || jsonTable.length === 0 || jsonTable[0].length === 0) {
        return;
    }

    //create the variable set
    var variables = {};
    var columnNames = jsonTable[0];
    for (var c = 0; c < columnNames.length; c++) {
        var name = columnNames[c] ? columnNames[c].trim() : "_Column" + String(c) ;
        var values = [];
        for (var i = 1; i < jsonTable.length; ++i) {
            values.push(jsonTable[i][c]);
        }
        variables[name] = new DataVariable(name, values);
    }

    this.variables = variables;

    //set default active variables
    var selected = {};
    selected.lat = this.getVariableNamesByType(VarType.LAT)[0];
    selected.lon = this.getVariableNamesByType(VarType.LON)[0];
    selected.alt = this.getVariableNamesByType(VarType.ALT)[0];
    selected.time = this.getVariableNamesByType(VarType.TIME)[0];
    selected.region = this.getVariableNamesByType(VarType.REGION)[0];
    this.selected = selected;
};

/**
* Load text into a dataset
*
* @param {String} text Text to load as dataset
*
*/
DataTable.prototype.loadText = function (text) {

// originally from jquery-csv plugin. modified to avoid stripping leading zeroes.
function castToScalar(value, state) {
    var hasDot = /\./;
    var leadingZero = /^0[0-9]/;
    var numberWithThousands = /^[1-9]\d?\d?(,\d\d\d)+(\.\d+)?$/;
    if (numberWithThousands.test(value)) {
        value = value.replace(/,/g, '');
    }
    if (isNaN(value)) {
        return value;
    }
    if (leadingZero.test(value)) {
        return value;
    }
    if (hasDot.test(value)) {
      return parseFloat(value);
    }
    var integer = parseInt(value);
    if(isNaN(integer)) {
        return null;
    }
    return integer;
}
        //normalize line breaks
    text = text.replace(/\r\n|\r|\n/g, "\r\n");
    // Handle CSVs missing a final linefeed
    if (text[text.length - 1] !== '\n') {
        text += '\r\n';
    }
    var jsonTable = csv.toArrays(text, {
            onParseValue: castToScalar
        });
    this.loadJson(jsonTable);
};

/**
* Return data as json table
*
* @returns {Object} An array of rows which are each an array of values
*
*/
DataTable.prototype.getJsonTable = function () {
    var table = [];
    table.push(this.getVariableNames());
    for (var i = 0; i < this.getRowCount(); i++) {
        var row = [];
        for (var id in this.variables) {
            if (this.variables.hasOwnProperty(id)) {
                row.push(this.getDataValue(id, i));
            }
        }
        table.push(row);
    }
    return table;
};

/**
* Return data as csv table
*
* @returns {String} csv formatted version of the dataTable
*
*/
DataTable.prototype.getCsvTable = function () {
    var table = this.getJsonTable();
    //Serialize the arrays
    var joinedRows = table.map(function(arr) {
        return arr.join(',');
    });
    var tableText = joinedRows.join('\n');
    return tableText;
};

/**
* Set the current data variable
*
* @param {String} varName The name of the variable
*
*/
DataTable.prototype.setDataVariable = function (varName) {
    if (!defined(this.variables[varName])) {
        varName = undefined;
    }
    // set selected to a new cloned object so it triggers knockout's tracking
    var selected = clone(this.selected);
    selected.data = varName;
    this.selected = selected;
};

/**
 * Set the current data variable to a reasonable default. Return the data variable.
 * @returns {DataVariable} The chosen data variable.
 */
DataTable.prototype.setDefaultDataVariable = function() {
    var dataVariable = this.getDataVariableList(true)[0];
    if (defined(dataVariable)) {
        this.setDataVariable(dataVariable);
    }
    return dataVariable;
};

/**
* Get the current variable name.
*
* @returns {String} The current variable name
*
*/
DataTable.prototype.getDataVariable = function () {
    return this.selected.data;
};

/**
* Get the name of the variable used for region mapping, if any.
*
* @returns {String}
*
*/

DataTable.prototype.getRegionVariable = function() {
    return this.selected.region;
};

/**
* Get the name of the variable used for disambiguating region mapping, if any.
*
* @returns {String}
*
*/
DataTable.prototype.getDisambigVariable = function() {
    return this._disambigVariable;
};

/**
* Get the RegionProvider associated with the region-mapping variable, if any.
*
* @returns {RegionProvider} regionProvider
*
*/
DataTable.prototype.getRegionProvider = function() {
    if (defined(this.selected.region)) {
        return this.variables[this.selected.region].getRegionProvider();
    } else {
        return undefined;
    }
};

/**
* Get a data value
*
* @param {String} varName The name of the variable
* @param {Integer} row Index in variable values
*
* @returns {Float} Value for the variable at that index
*/
DataTable.prototype.getDataValue = function (varName, row) {
    var variable = this.variables[varName];
    if (!defined(variable) || !defined(variable.vals)) {
        return undefined;
    }
    if (defined(variable.enumList)) {
        return variable.enumList[variable.vals[row]];
    }
    else if (variable.varType === VarType.TIME) {
        return variable.timeVar.vals[row];
    }
     return variable.vals[row];
};

/**
* Get a data row as object
*
* @param {Integer} row Index of row
* @returns {Object} Object containing all row members
*/
DataTable.prototype.getDataRow = function (row) {
    var rowObj = {};
    if (defined(row)) {
        for (var id in this.variables) {
            if (this.variables.hasOwnProperty(id)) {
                rowObj[id] = this.getDataValue(id, row);
            }
        }
    }
    return rowObj;
};

/**
* Get all of the data values
*
* @param {String} varName The name of the variable
* @returns {Array} Array of values for the variable
*/
DataTable.prototype.getVariableValues = function (varName) {
    if (!defined(this.variables[varName]) || !defined(this.variables[varName].vals)) {
        return undefined;
    }
    return this.variables[varName].vals;
};


/**
* Get all of the enum values
*
* @param {String} varName The name of the variable
* @returns {Array} Array of values for the variable
*/
DataTable.prototype.getVariableEnums = function (varName) {
    if (!defined(this.variables[varName]) || !defined(this.variables[varName].enumList)) {
        return undefined;
    }
    var vals = this.getVariableValues(varName);
    var enumVals = [];
    for (var i = 0; i < vals.length; i++) {
        enumVals.push(this.variables[varName].enumList[vals[i]]);
    }
    return enumVals;
};

/**
* Get all of the enum value codes for the variable
*
* @param {String} varName The name of the variable
* @returns {Array} Array of enum value codes for variable
*/
DataTable.prototype.getVariableEnumList = function (varName) {
    if (!defined(this.variables[varName]) || !defined(this.variables[varName].enumList)) {
        return undefined;
    }
    return this.variables[varName].enumList;
};

/**
* Return a boolean as to whether this is a nodata item
*
* @param {Float} ptVal The value to check
* @returns {Boolean} True if this is NoData
*/
DataTable.prototype.isNoData = function (ptVal) {
    function _float_equals(a, b) { return (Math.abs((a - b) / b) < 0.00001); }
    return ptVal === null || !defined(ptVal) || _float_equals(this.noData, ptVal);
};

/**
* Get a set of values, positions, and times for the current data variable
*
* @param {Integer} [maxPoints] The maximum number of points to return
* @returns {Array} An array of point objects based on the selected variables
*/
DataTable.prototype.getPointList = function (maxPoints) {
    var lon = defined(this.selected.lon) ? this.variables[this.selected.lon].vals : undefined;
    var lat = defined(this.selected.lat) ? this.variables[this.selected.lat].vals : undefined;
    var alt = defined(this.selected.alt) ? this.variables[this.selected.alt].vals : undefined;
    var time = defined(this.selected.time) ? this.variables[this.selected.time].timeVar.vals : undefined;
    var vals = defined(this.selected.data) ? this.variables[this.selected.data].vals : undefined;
    var length = defined(vals) ? vals.length : lon.length;
    if (!defined(maxPoints)) {
        maxPoints = length;
    }

    var ret = [];
    for (var i = 0; i < length && i < maxPoints; i++) {
        var rec = {val: defined(vals) ? vals[i] : 0};
        rec.time =  time ? time[i] : undefined;
        rec.pos = [lon ? lon[i] : 0.0, lat ? lat[i] : 0.0, alt ? alt[i] : 0.0];
        rec.row = i;
        if (this.isNoData(rec.pos[0]) || this.isNoData(rec.pos[1])) {
            continue;
        }
        ret.push(rec);
    }
    return ret;
};




/**
 * Check if there is a region variable, and identify it if so.
 *
 * @param {RegionProviderList} regionProviderList
 */
DataTable.prototype.checkForRegionVariable = function(regionProviderList) {
    var r = regionProviderList.chooseRegionProvider(this.getVariableNames());
    // Clone variables and selected so that knockout is triggered on change
    var selected = clone(this.selected);
    if (r && defined(r.regionProvider)) {
        var variables = clone(this.variables);
        variables[r.regionVariable].setRegionProvider(r.regionProvider);
        this.variables = variables;
        selected.region = r.regionVariable;
        this.selected = selected;
        this._disambigVariable = r.disambigVariable;
        return true;
    } else {
        selected.region = undefined;
        this.selected = selected;
        this._disambigVariable = undefined;
        return false;
    }
};

/**
 * Destroy the object and release resources
 */
DataTable.prototype.destroy = function () {
    return destroyObject(this);
};

module.exports = DataTable;
<|MERGE_RESOLUTION|>--- conflicted
+++ resolved
@@ -30,14 +30,11 @@
  * @param {[Integer]} [options.varTypes=defaultVarTypes] An array of which variable types to display
  */
 var DataTable = function(options) {
-<<<<<<< HEAD
     // Since variables and selected are simple objects with no constructors which would let
     // us track changes on their keys, we need to be careful to keep them immutable.
     // So whenever their properties are changed, clone them and set this.variables/selected to the clone.
     // They are tracked so that TableDataSource can compute displayVariablesConcept
     // Use dataTable.getDataVariable() to get the selected data variable's name
-=======
->>>>>>> a1b52ca3
     this.variables = {};  // variables[name] is a DataVariable
     this.selected = {};   // selected is an object with lat, lon, alt, time, region and data(=varName) properties
     this.noData = undefined;
