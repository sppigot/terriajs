.workbench{
  box-sizing: border-box;
  position: relative;
  z-index: 1;
  width: $work-bench-width;
  height: 100vh;
  @extend .sm-show;
  .is-full-screen &{
    display: none!important;
  }
}

.map-navigation{
    position: fixed;
    top: 20px;
    right: $padding;
    z-index: $front-component-z-index + 1;
}

.modal-wrapper{
  position: fixed;
  width: 100vw;
  visibility: hidden;
  z-index: -100;
  opacity: 0;
  @media screen and (min-width : $sm){
    z-index: $front-component-z-index - 1;
    padding-left: $padding*2;
    padding-right: 80px;
    padding-top: calc((100vh - #{$modal-content-height} - #{$modal-header-height})/2);
    padding-bottom: calc((100vh - #{$modal-content-height} - #{$modal-header-height})/2);
    bottom: 0;
    top: 0;
    visibility: hidden;
    &.is-open{
      visibility: visible;
      opacity: 1;
    }
  }
  @media screen and (min-width : $md){
    padding-left: 80px;
    padding-right: 80px;
  }
}

.map{
  left: $work-bench-width;
  position: absolute;
  top: 0;
  right: 0;
  left: 0;
  height: 100vh;
  @include transition(left $animation-fast ease-in);
  // width: 100%;

  @media(screen and min-width: $sm){
    //temp
    // width: calc(100% - $work-bench-width);
    left: $work-bench-width;
    .is-full-screen &{
      left: 0;
    }
  }
  #cesiumContainer{
    position: absolute;
    top: 0;
    bottom: 0;
    left: 0;
    right: 0;
  }

  .cesium-widget, .cesium-widget canvas {
    width: 100%;
    height: 100%;
    touch-action: none;
  }
}

#notification{
  .notification-wrapper{
    position: fixed;
    top: 0;
    left: 0;
    bottom: 0;
    right: 0;
    z-index: 99;
  }
}

.feature-info-panel{
  position: fixed;
  top: 10vh;
  right: 10px;
  max-width: 95%;
  min-width: 150px;
  max-height: 80vh;
  z-index: 5;
  @media screen and (min-width : $md){
    //temp
    max-width: calc(100vw - #{$work-bench-width} - 150px);
    right: 100px;
  }
  #kss-node &{
    position: relative;
    top: 0;
    left: 0;
  }
}

.is-top{
<<<<<<< HEAD
  z-index: $front-component-z-index!important;
}





=======
  z-index: 99!important;
}
>>>>>>> a89d10ee
<|MERGE_RESOLUTION|>--- conflicted
+++ resolved
@@ -108,15 +108,5 @@
 }
 
 .is-top{
-<<<<<<< HEAD
   z-index: $front-component-z-index!important;
-}
-
-
-
-
-
-=======
-  z-index: 99!important;
-}
->>>>>>> a89d10ee
+}