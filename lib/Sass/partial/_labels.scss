--- conflicted
+++ resolved
@@ -49,14 +49,8 @@
   position: absolute;
   top: 0;
   left: $padding;
-<<<<<<< HEAD
-  width: 78px;
-  height: 32px;
-  background-image: url('~terriajs/wwwroot/images/preview.svg');
-=======
+  //background-image: url('~terriajs/wwwroot/images/preview.svg');
   height: 22px;
-  //background-image: url('./TerriaJS/images/preview.svg');
->>>>>>> 798127e4
   background-size: contain;
   background-color: white;
   text-color: #353B43;
