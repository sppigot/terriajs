'use strict';

/*global require*/
var defaultValue = require('terriajs-cesium/Source/Core/defaultValue');
var defined = require('terriajs-cesium/Source/Core/defined');
var destroyObject = require('terriajs-cesium/Source/Core/destroyObject');
var DeveloperError = require('terriajs-cesium/Source/Core/DeveloperError');
var getElement = require('terriajs-cesium/Source/Widgets/getElement');
var knockout = require('terriajs-cesium/Source/ThirdParty/knockout');

var combineData = require('../Core/combineData');
var loadView = require('../Core/loadView');
var removeView = require('../Core/removeView');
var ChartViewModel = require('./ChartViewModel');
var cContainer = document.getElementById('cesiumContainer');

var chartPanelheight = 360;

/**
 * The ViewModel for the Chart display panel.
 * @alias ChartPanelViewModel
 * @constructor
 *
 * @param {Object} options An object with the following members:
 * @param {Terria} options.terria The terria instance.
 * @param {Element|String} options.container The DOM element or ID that will contain the widget.
*/
var ChartPanelViewModel = function(options) {
    if (!defined(options) || !defined(options.terria)) {
        throw new DeveloperError('options.terria is required.');
    }

    var container = getElement(defaultValue(options.container, document.body));


    this.terria = options.terria;
    this.features = undefined;

    this.isVisible = false;
    this.isLoading = false;
    // this.charts = [];
    this.title = defaultValue(options.title, 'Charts');
    this.width = 0;
    this.height = chartPanelheight;

    knockout.track(this, ['isLoading', 'isVisible', 'charts', 'title', 'width']);

    this._domNodes = loadView(require('fs').readFileSync(__dirname + '/../Views/ChartPanel.html', 'utf8'), container, this);

    var that = this;
    function updateMaxDimensions() {
        that.width = that._domNodes[0].clientWidth;
    }

    updateMaxDimensions();

    knockout.getObservable(this, 'isVisible').subscribe(function(isVisible) {
        cContainer.style.bottom = (isVisible? this.height : 0) + 'px';
        this.terria.currentViewer.notifyRepaintRequired();
    }, this);



    window.addEventListener('resize', function() {
        updateMaxDimensions();
    }, false);

    var chartDataGroup = this.terria.catalog.chartDataGroup;
    // var isAnyEnabled = knockout.computed(function() {
    //     var isAnyEnabled = false;
    //     for (var i = chartDataGroup.items.length - 1; i >= 0; i--) {
    //         isAnyEnabled = chartDataGroup.items[i].isEnabled || isAnyEnabled;  // order is important so knockout watches every item
    //     }
    //     this.isVisible = isAnyEnabled;
    //     return isAnyEnabled;
    // }, this);

    this.charts = knockout.computed(function() {
        var dataPairArrays = [];
        var colors = [];
        for (var i = chartDataGroup.items.length - 1; i >= 0; i--) {
            var dataCatalogItem = chartDataGroup.items[i];
            if (dataCatalogItem.isEnabled) {
                var dataTable = dataCatalogItem.dataTable;
                var timeVariable = dataCatalogItem.dataTable.variables[dataTable.selected.time];
                if (defined(timeVariable)) {
                    var x = timeVariable.vals.map(datify); // temp - turn string dates into Date
                    var selectedNames = dataTable.selectedNames;
                    for (var j = selectedNames.length - 1; j >= 0; j--) {
                        var selectedName = selectedNames[j];
                        var dataVariable = dataCatalogItem.dataTable.variables[selectedName];
                        if (defined(dataVariable)) {
                            dataPairArrays.push(zip(x, dataVariable.vals));
                            var color = dataCatalogItem.dataTable.concept.getVariableConcept(dataVariable.name).color;
                            colors.push(color);
                        }
                    }
                }
            }
        }
        this.isLoading = (chartDataGroup.items.length > 0) && (chartDataGroup.items[chartDataGroup.items.length - 1].isLoading);
        // console.log('found these variables to chart:', yVariables);
        this.isVisible = (dataPairArrays.length > 0) || this.isLoading;
        if (dataPairArrays.length > 0) {
            return [
                new ChartViewModel(this, this, combineData(dataPairArrays), {
                    showRangeSelector: true,
                    canDownload: true,
<<<<<<< HEAD
                    colors: defined(colors[0]) ? colors : undefined
=======
                    height: this.height - 60
>>>>>>> 81396c39
                })
            ];
        } else {
            return [];
        }
    }, this);

    // knockout.getObservable(this.terria.catalog.chartDataGroup, 'isAnyEnabled').subscribe(function() {
    //     console.log('chartDataGroup isAnyEnabled changed, ChartPanelViewModel noticed.');
    // }, this);

    // knockout.getObservable(this.terria.catalog.chartDataGroup, 'items').subscribe(function() {
    //     console.log('chartDataGroup items changed, ChartPanelViewModel noticed.');
    // }, this);

    // knockout.getObservable(this.terria.catalog.chartDataGroup.items, 'concepts').subscribe(function() {
    //     console.log('chartDataGroup items concepts changed, ChartPanelViewModel noticed.');
    // }, this);

};


function datify(dateString) {
    return new Date(dateString);
}

// zip([1, 2, 3], ['a', 'b', 'c']) = [[1, 'a'], [2, 'b'], [3, 'c']]
// This simple implementation assumes the arrays have the same length.
// Actually: silently ignores extra elements in arrays beyond the first, and fails if later arrays are shorter.
function zip() {
    var args = [].slice.call(arguments);
    return args[0].map(function(d, i) {
        return args.map(function(array) {
            return array[i];
        });
    });
}

// zipXYs([1, 2, 3], [['a', 'b', 'c'], [5, 6, 7]]) = [[1, 'a', 5], [2, 'b', 6], [3, 'c', 7]]
// function zipXYs(x, ys) {
//     return x.map(function(xValue, i) {
//         return [xValue].concat(ys.map(function(y) {
//             return y[i];
//         }));
//     });
// }


/**
 * Opens (shows) this panel by changing its isVisible property.
 */
ChartPanelViewModel.prototype.open = function() {
    this.isVisible = true;

};

/**
 * Closes (hides) this panel by changing its isVisible property.
 */
ChartPanelViewModel.prototype.close = function() {
    this.isVisible = false;
};

/**
 * Destroys this panel.
 */
ChartPanelViewModel.prototype.destroy = function() {
    removeView(this._domNodes);
    destroyObject(this);
};

/**
 * Removes all charts from the panel.
 */
// ChartPanelViewModel.prototype.resetCharts = function() {
//     this.charts = [];
// };

/**
 * Adds a chart to the chart panel.
 * @param {ChartViewModel} chartViewModel
 */
// ChartPanelViewModel.prototype.addChart = function(chartViewModel) {
//     // TODO: temp - only show one chart at a time
//     this.charts = [];
//     this.charts.push(chartViewModel);
// };

/**
 * Creates a new instance of this panel via the constructor.
 * @param {Object} options An object as per the constructor.
 */
ChartPanelViewModel.create = function(options) {
    return new ChartPanelViewModel(options);
};


module.exports = ChartPanelViewModel;<|MERGE_RESOLUTION|>--- conflicted
+++ resolved
@@ -106,11 +106,8 @@
                 new ChartViewModel(this, this, combineData(dataPairArrays), {
                     showRangeSelector: true,
                     canDownload: true,
-<<<<<<< HEAD
-                    colors: defined(colors[0]) ? colors : undefined
-=======
+                    colors: defined(colors[0]) ? colors : undefined,
                     height: this.height - 60
->>>>>>> 81396c39
                 })
             ];
         } else {
