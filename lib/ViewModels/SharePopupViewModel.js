--- conflicted
+++ resolved
@@ -7,13 +7,9 @@
 var defined = require('terriajs-cesium/Source/Core/defined');
 var knockout = require('terriajs-cesium/Source/ThirdParty/knockout');
 
-<<<<<<< HEAD
 var inherit = require('../Core/inherit');
+var ModelError = require('../Models/ModelError');
 var PopupViewModel = require('./PopupViewModel');
-=======
-var loadView = require('../Core/loadView');
-var ModelError = require('../Models/ModelError');
->>>>>>> 9c689c0f
 
 var SharePopupViewModel = function(options) {
     PopupViewModel.call(this, options);
@@ -31,13 +27,9 @@
     this.enableShortenUrl = defined(this.urlShortener) && this.urlShortener.isUsable;
     this.shortenUrl = false;
 
-<<<<<<< HEAD
     this.view = require('fs').readFileSync(__dirname + '/../Views/SharePopup.html', 'utf8');
 
-    knockout.track(this, ['imageUrl', 'url', 'embedCode', 'shortenUrl', 'itemsSkippedBecauseTheyHaveLocalData']);
-=======
     knockout.track(this, ['imageUrl', 'url', 'embedCode', 'shortenUrl', 'enableShortenUrl', 'itemsSkippedBecauseTheyHaveLocalData']);
->>>>>>> 9c689c0f
 
     var that = this;
 
@@ -141,20 +133,11 @@
 
 function setShareUrl(viewModel) {
 
-<<<<<<< HEAD
-    var iframeString = '<iframe style="width: 720px; height: 405px; border: none;" src="TARGET" allowFullScreen mozAllowFullScreen webkitAllowFullScreen></iframe>';
-    var shortenerUrl = 'https://www.googleapis.com/urlshortener/v1/url?key=AIzaSyBZIS_uRrKShArQfvQtURFZasUpXyAaGDk';
-
-    function setUrlAndEmbed(url) {
-        viewModel.url = url;
-        viewModel.embedCode = iframeString.replace('TARGET', viewModel.url);
-=======
     var iframeString = '<iframe style="width: 720px; height: 405px; border: none;" src="_TARGET_" allowFullScreen mozAllowFullScreen webkitAllowFullScreen></iframe>';
 
     function setUrlAndEmbed(url) {
         viewModel.url = url;
         viewModel.embedCode = iframeString.replace('_TARGET_', viewModel.url);
->>>>>>> 9c689c0f
     }
 
     if (!viewModel.shortenUrl) {
