--- conflicted
+++ resolved
@@ -149,22 +149,11 @@
 
 inherit(VariableConcept, TableColumn);
 
-<<<<<<< HEAD
-function replaceValues(values, replaceWithNullValues) {
-    // Replace "bad" values like "-" or "na" with null.
-    // Note this does not go back and update TableStructure._rows, so the row descriptions will still show the original values.
-    return values.map(function(value) {
-        if (replaceWithNullValues.indexOf(value) >= 0) {
-            return null;
-        }
-        return value;
-    });
-=======
 function replaceValues(values, replaceWithZeroValues, replaceWithNullValues) {
     // Replace "bad" values like "-" with zero, and "na" with null.
+    // Note this does not go back and update TableStructure._rows, so the row descriptions will still show the original values.
     var replaced = values.map(function(value) { return (replaceWithZeroValues.indexOf(value) >= 0) ? 0 : value; });
     return replaced.map(function(value) { return (replaceWithNullValues.indexOf(value) >= 0) ? null : value; });
->>>>>>> 379703f6
 }
 
 function updateForType(tableColumn) {
